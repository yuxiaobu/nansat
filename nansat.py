--- conflicted
+++ resolved
@@ -1464,8 +1464,4 @@
                                 fieldValues=transect)
             return NansatOGR
         else:
-<<<<<<< HEAD
-            return transect, [lonVector, latVector], pixlinCoord.astype(int)
-=======
-            return transect, [lonVector, latVector], pixlinCoord
->>>>>>> 2378f3fa
+            return transect, [lonVector, latVector], pixlinCoord.astype(int)