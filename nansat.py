# Name:    nansat.py
# Name:  nansat.py
# Purpose: Container of Nansat class
# Authors:      Asuka Yamakawa, Anton Korosov, Knut-Frode Dagestad,
#               Morten W. Hansen, Alexander Myasoyedov,
#               Dmitry Petrenko, Evgeny Morozov
# Created:      29.06.2011
# Copyright:    (c) NERSC 2011 - 2013
# Licence:
# This file is part of NANSAT.
# NANSAT is free software: you can redistribute it and/or modify
# it under the terms of the GNU General Public License as published by
# the Free Software Foundation, version 3 of the License.
# http://www.gnu.org/licenses/gpl-3.0.html
# This program is distributed in the hope that it will be useful,
# but WITHOUT ANY WARRANTY without even the implied warranty of
# MERCHANTABILITY or FITNESS FOR A PARTICULAR PURPOSE.

# import standard and additional libraries
from nansat_tools import *
import scipy

# import nansat parts
try:
    from domain import Domain
except ImportError:
    warnings.warn('Cannot import Domain!'
                  'Nansat will not work.')

try:
    from figure import Figure
except ImportError:
    warnings.warn('Cannot import Figure!'
                  'Nansat will not work.')

try:
    from vrt import VRT
except ImportError:
    warnings.warn('Cannot import VRT!'
                  'Nansat will not work.')

try:
    from nansatshape import Nansatshape
except ImportError:
    warnings.warn('Cannot import NansatOGR!'
                  'Nansat will not work.')

# Force GDAL to raise exceptions
try:
    gdal.UseExceptions()
except:
    warnings.warn('GDAL will not raise exceptions.'
                  'Probably GDAL is not installed')

# Set environment variables, the script directory
nansathome = os.path.dirname(os.path.abspath(inspect.getfile(
                                             inspect.currentframe())))
sys.path.append(nansathome)
sys.path.append(nansathome + '/mappers/')
if not 'GDAL_DRIVER_PATH' in os.environ:
    os.environ['GDAL_DRIVER_PATH'] = nansathome + '/pixelfunctions/'

# Compile pixelfunctions if not already done.
if sys.platform.startswith('win'):
    if not os.path.exists(nansathome + '/pixelfunctions/gdal_PIXFUN.DLL'):
        print 'Cannot find "gdal_PIXFUN.dll". Compile pixelfunctions !!'
else:
    if not os.path.exists(nansathome + '/pixelfunctions/gdal_PIXFUN.so'):
        print 'Cannot find "gdal_PIXFUN.so". Compiling pixelfunctions...'
        os.system('cd ' + nansathome + '/pixelfunctions/; make clean; make')


class Nansat(Domain):
    '''Container for geospatial data, performs all high-level operations

    n = Nansat(fileName) opens the file with satellite or model data for
    reading, adds scientific metadata to bands, and prepares the data for
    further handling.

    The instance of Nansat class (the object <n>) contains information
    about geographical reference of the data (e.g raster size, pixel
    resolution, type of projection, etc) and about bands with values of
    geophysical variables (e.g. water leaving radiance, normalized radar
    cross section, chlrophyll concentraion, etc). The object <n> has methods
    for high-level operations with data. E.g.:
    * reading data from file (Nansat.__getitem__);
    * visualization (Nansat.write_figure);
    * changing geographical reference (Nansat.reproject);
    * exporting (Nansat.export)
    * and much more...

    Nansat inherits from Domain (container of geo-reference information)
    Nansat uses instance of VRT (wraper around GDAL VRT-files)
    Nansat uses instance of Figure (collection of methods for visualization)
    '''

    def __init__(self, fileName='', mapperName='', domain=None,
                 array=None, parameters=None, logLevel=30, **kwargs):
        '''Create Nansat object

        if <fileName> is given:
            Open GDAL dataset,
            Read metadata,
            Generate GDAL VRT file with mapping of variables in memory
            Create logger
            Create Nansat object for perfroming high-level operations
        if <domain> and <array> are given:
            Create VRT object from data in <array>
            Add geolocation from <domain>

        Parameters
        -----------
        fileName : string
            location of the file
        mapperName : string, optional
            name of the mapper from nansat/mappers dir. E.g.
            'ASAR', 'hirlam', 'merisL1', 'merisL2', etc.
        domain : Domain object
            Geo-reference of a new raster
        array : numpy array
            Firts band of a new raster
        parameters : dictionary
            Metadata for the 1st band of a new raster,e.g. name, wkv, units,...
        logLevel : int, optional, default: logging.DEBUG (30)
            Level of logging. See: http://docs.python.org/howto/logging.html
        kwargs : additional arguments for mappers

        Creates
        --------
        self.mapperList : list of file names
            list of available working mappers
        self.fileName : file name
            set file name given by the argument
        self.raw : Mapper(VRT) object
            set VRT object with VRT dataset with mapping of variables
        self.vrt : Mapper(VRT) object
            Copy of self.raw
        self.logger : logging.Logger
            logger for output debugging info
        self.name : string
            name of object (for writing KML)

        '''
        # check the arguments
        if fileName == '' and domain is None:
            raise OptionError('Either fileName or domain is required.')

        # create logger
        self.logger = add_logger('Nansat', logLevel)

        # empty dict of VRTs with added bands
        self.addedBands = {}

        # add all available mappers if mapperName is not given
        self.mapper = 'None'
        self.mapperList = []
        if mapperName is '':
            for folder in sys.path:
                for mapper in glob.glob(folder + '/mapper_*.py'):
                    self.mapperList.append(os.path.basename(mapper))

            # pop and append generic mapper to the end
            self.mapperList.pop(self.mapperList.index('mapper_generic.py'))
            self.mapperList.append('mapper_generic.py')

        self.logger.debug('Mappers: ' + str(self.mapperList))

        # set input file name
        self.fileName = fileName
        # name, for compatibility with some Domain methods
        self.name = os.path.basename(fileName)
        self.path = os.path.dirname(fileName)

        # create self.raw from a file using mapper or...
        if fileName != '':
            # Make original VRT object with mapping of variables
            self.raw = self._get_mapper(mapperName, **kwargs)
            # Set current VRT object
            self.vrt = self.raw.copy()
        # ...create using array, domain, and parameters
        else:
            # Get vrt from domain
            self.raw = VRT(gdalDataset=domain.vrt.dataset)
            # Set current VRT object
            self.vrt = VRT(gdalDataset=domain.vrt.dataset)
            if array is not None:
                # add a band from array
                self.add_band(array=array, parameters=parameters)

        self.logger.debug('Object created from %s ' % self.fileName)

    def __getitem__(self, bandID):
        ''' Returns the band as a NumPy array, by overloading []

        Parameters
        -----------
        bandID : int or str
            If int, array from band with number <bandID> is returned
            If string, array from band with metadata 'name' equal to
            <bandID> is returned

        Returns
        --------
        self.get_GDALRasterBand(bandID).ReadAsArray() : NumPy array

        '''
        # get band
        band = self.get_GDALRasterBand(bandID)
        # get expression from metadata
        expression = band.GetMetadata().get('expression', '')
        # get data
        bandData = band.ReadAsArray()
        # execute expression if any
        if expression != '':
            bandData = eval(expression)

        # Set invalid and missing data to np.nan
        if '_FillValue' in band.GetMetadata():
            fillValue = float(band.GetMetadata()['_FillValue'])
            try:
                bandData[bandData == fillValue] = np.nan
            except:
                self.logger.info('Cannot replace _FillValue values with np.NAN!')
        try:
            bandData[np.isinf(bandData)] = np.nan
        except:
            self.logger.info('Cannot replace inf values with np.NAN!')

        return bandData

    def __repr__(self):
        '''Creates string with basic info about the Nansat object'''

        outString = '-' * 40 + '\n'
        outString += self.fileName + '\n'
        outString += '-' * 40 + '\n'
        outString += 'Mapper: ' + self.mapper + '\n'
        outString += '-' * 40 + '\n'
        outString += self.list_bands(False)
        outString += '-' * 40 + '\n'
        outString += Domain.__repr__(self)
        return outString

    def add_band(self, fileName=None, vrt=None, bandID=1, array=None,
                 parameters=None, resamplingAlg=1, nomem=False):
        '''Add band from the array to self.vrt

        Create VRT object which contains VRT and RAW binary file and append it
        to self.addedBands
        Create new band in self.raw which points to this vrt

        NB : Adding band is possible for raw (nonprojected, nonresized) images
        only. Adding band will cancel any previous reproject() or resize().

        Parameters
        -----------
        fileName : string, name of the file, source of band
        vrt : VRT, source of band
        bandID : int, number of the band in fileName or in vrt
        array : Numpy array with band data
        parameters : dictionary, band metadata: wkv, name, etc.
        resamplingAlg : 0, 1, 2 stands for nearest, bilinear, cubic
        nomem : boolean, saves the vrt to a tempfile if nomem is True

        Modifies
        ---------
        Creates VRT object with VRT-file and RAW-file
        Adds band to the self.vrt

        '''
        # None => {} in input p
        if parameters is None:
            parameters = {}

        # default added vrt, source bandNumber and metadata
        vrt2add = None
        bandNumber = None
        p2add = {}

        # get band from input file name
        if fileName is not None:
            # create temporary nansat object
            n = Nansat(fileName)
            # reproject onto current grid
            n.reproject(self)
            # get vrt to be added
            vrt2add = n.vrt
            # get band metadata
            bandNumber = n._get_band_number(bandID)
            p2add = n.get_metadata(bandID=bandID)

        # get band from input VRT
        if vrt is not None:
            # get VRT to be added
            vrt2add = vrt
            # get band metadata
            bandNumber = bandID
            p2add = vrt.dataset.GetRasterBand(bandID).GetMetadata()

        # get band from input array
        if array is not None:
            if array.shape == self.shape():
                # create VRT from array
                vrt2add = VRT(array=array, nomem=nomem)
            else:
                # create VRT from resized array
                srcVRT = VRT(array=array, nomem=nomem)
                vrt2add = srcVRT.get_resized_vrt(self.shape()[1],
                                                 self.shape()[0],
                                                 resamplingAlg)
            # set parameters
            bandNumber = 1

        # add parameters from input
        for pKey in parameters:
            p2add[pKey] = parameters[pKey]

        # add the array band into self.vrt and get bandName
        bandName = self.raw._create_band({'SourceFilename': vrt2add.fileName,
                                          'SourceBand': bandNumber}, p2add)
        # add VRT with the band to the dictionary
        # (not to loose the VRT object and VRT file in memory)
        self.addedBands[bandName] = vrt2add
        self.raw.dataset.FlushCache()  # required after adding bands
        # copy raw VRT object to the current vrt
        self.vrt = self.raw.copy()

    def bands(self):
        ''' Make a dictionary with all bands metadata

        Returns
        --------
        b : dictionary
            key = N, value = dict with all band metadata

        '''
        b = {}
        for iBand in range(self.vrt.dataset.RasterCount):
            b[iBand + 1] = self.get_metadata(bandID=iBand + 1)

        return b

    def has_band(self, band):
        for b in self.bands():
            if self.bands()[b]['name'] == band:
                return True
        return False

    def export(self, fileName, rmMetadata=[], addGeolocArray=True,
               addGCPs=True, driver='netCDF', bottomup=False):
        '''Export Nansat object into netCDF or GTiff file

        Parameters
        -----------
        fileName : str
            output file name
        rmMetadata : list
            metadata names for removal before export.
            e.g. ['name', 'colormap', 'source', 'sourceBands']
        addGeolocArray : bool
            add geolocation array datasets to exported file?
        addGCPs : bool
            add GCPs?  to exported file?
        driver : str
            Name of GDAL driver (format)
        bottomup : bool
            Write swath-projected data bottomup?

        Modifies
        ---------
        Create a netCDF file

        !! NB
        ------
        If number of bands is more than one,
        serial numbers are added at the end of each band name.

        It is possible to fix it by changing
        line.4605 in GDAL/frmts/netcdf/netcdfdataset.cpp :
        'if( nBands > 1 ) sprintf(szBandName,"%s%d",tmpMetadata,iBand);'
        --> 'if( nBands > 1 ) sprintf(szBandName,"%s",tmpMetadata);'

        CreateCopy fails in case the band name has special characters,
        e.g. the slash in 'HH/VV'.

        '''
        # temporary VRT for exporting
        exportVRT = self.vrt.copy()
        exportVRT.real = []
        exportVRT.imag = []

        # Find complex data band
        complexBands = []
        node0 = Node.create(exportVRT.read_xml())
        for iBand in node0.nodeList('VRTRasterBand'):
            dataType = iBand.getAttribute('dataType')
            if dataType[0] == 'C':
                complexBands.append(int(iBand.getAttribute('band')))

        # if data includes complex data,
        # create two bands from real and imaginary data arrays
        if len(complexBands) != 0:
            for i in complexBands:
                bandMetadataR = self.get_metadata(bandID=i)
                bandMetadataR.pop('dataType')
                try:
                    bandMetadataR.pop('PixelFunctionType')
                except:
                    pass
                # Copy metadata and modify 'name' for real and imag bands
                bandMetadataI = bandMetadataR.copy()
                bandMetadataR['name'] = bandMetadataR.pop('name') + '_real'
                bandMetadataI['name'] = bandMetadataI.pop('name') + '_imag'
                # Create bands from the real and imaginary numbers
                exportVRT.real.append(VRT(array=self[i].real))
                exportVRT.imag.append(VRT(array=self[i].imag))

                metaDict = [{'src': {
                             'SourceFilename': exportVRT.real[-1].fileName,
                             'SourceBand':  1},
                             'dst': bandMetadataR},
                            {'src': {
                             'SourceFilename': exportVRT.imag[-1].fileName,
                             'SourceBand':  1},
                             'dst': bandMetadataI}]
                exportVRT._create_bands(metaDict)
                if i == 4:
                    exportVRT.export('c:/Users/asumak/Data/output/exportVRT.vrt')
            # delete the complex bands
            exportVRT.delete_bands(complexBands)

        # add bands with geolocation arrays to the VRT
        if addGeolocArray and len(exportVRT.geolocationArray.d) > 0:
            exportVRT._create_band(
                {'SourceFilename': self.vrt.geolocationArray.d['X_DATASET'],
                 'SourceBand': int(self.vrt.geolocationArray.d['X_BAND'])},
                {'wkv': 'longitude',
                 'name': 'GEOLOCATION_X_DATASET'})
            exportVRT._create_band(
                {'SourceFilename': self.vrt.geolocationArray.d['Y_DATASET'],
                 'SourceBand': int(self.vrt.geolocationArray.d['Y_BAND'])},
                {'wkv': 'latitude',
                 'name': 'GEOLOCATION_Y_DATASET'})

        gcps = exportVRT.dataset.GetGCPs()
        if addGCPs and len(gcps) > 0:
            # add GCPs in VRT metadata and remove geotransform
            exportVRT._add_gcp_metadata(bottomup)
            exportVRT._remove_geotransform()

        # add projection metadata
        srs = self.vrt.dataset.GetProjection()
        exportVRT.dataset.SetMetadataItem('NANSAT_Projection',
                                          srs.replace(',',
                                                      '|').replace('"', '&'))

        # add GeoTransform metadata
        geoTransformStr = str(self.vrt.dataset.GetGeoTransform()).replace(',',
                                                                          '|')
        exportVRT.dataset.SetMetadataItem('NANSAT_GeoTransform',
                                          geoTransformStr)

        # manage metadata for each band
        for iBand in range(exportVRT.dataset.RasterCount):
            band = exportVRT.dataset.GetRasterBand(iBand + 1)
            bandMetadata = band.GetMetadata()
            # set NETCDF_VARNAME
            try:
                bandMetadata['NETCDF_VARNAME'] = bandMetadata['name']
            except:
                self.logger.warning('Unable to set NETCDF_VARNAME for band %d'
                                    % (iBand + 1))
            # remove unwanted metadata from bands
            for rmMeta in rmMetadata:
                try:
                    bandMetadata.pop(rmMeta)
                except:
                    self.logger.info('Unable to remove metadata'
                                     '%s from band %d' % (rmMeta, iBand + 1))
            band.SetMetadata(bandMetadata)

        # remove unwanted global metadata
        globMetadata = exportVRT.dataset.GetMetadata()
        for rmMeta in rmMetadata:
            try:
                globMetadata.pop(rmMeta)
            except:
                self.logger.info('Global metadata %s not found' % rmMeta)
        exportVRT.dataset.SetMetadata(globMetadata)

        # if output filename is same as input one...
        if self.fileName == fileName:
            numOfBands = self.vrt.dataset.RasterCount
            # create VRT from each band and add it
            for iBand in range(numOfBands):
                vrt = VRT(array=self[iBand + 1])
                self.add_band(vrt=vrt)
                metadata = self.get_metadata(bandID=iBand + 1)
                self.set_metadata(key=metadata,
                                  bandID=numOfBands + iBand + 1)

            # remove source bands
            self.vrt.delete_bands(range(1, numOfBands))

        # set CreateCopy() options
        if bottomup:
            options = 'WRITE_BOTTOMUP=NO'
        else:
            options = 'WRITE_BOTTOMUP=YES'

        # Create an output file using GDAL
        self.logger.debug('Exporting to %s using %s...' % (fileName, driver))
        dataset = gdal.GetDriverByName(driver).CreateCopy(fileName,
                                                          exportVRT.dataset,
                                                          options=[options])
        self.logger.debug('Export - OK!')

    def _get_new_rastersize(self, factor=1, width=None, height=None):
        # get current shape
        rasterYSize = float(self.shape()[0])
        rasterXSize = float(self.shape()[1])

        # estimate factor if width or height is given
        if width is not None:
            factor = float(width) / rasterXSize
        if height is not None:
            factor = float(height) / rasterYSize

        # calculate new size
        newRasterYSize = int(rasterYSize * factor)
        newRasterXSize = int(rasterXSize * factor)

        self.logger.info('New size/factor: (%f, %f)/%f' %
                        (newRasterXSize, newRasterYSize, factor))
<<<<<<< HEAD
        
        return newRasterYSize, newRasterXSize, factor
        
=======

        return newRasterYSize, newRasterXSize
>>>>>>> 265dd4ae

    def resize(self, factor=1, width=None, height=None, eResampleAlg=-1):
        '''Proportional resize of the dataset.

        The dataset is resized as (xSize*factor, ySize*factor) or
        (width, calulated height) or (calculated width, height).
        self.vrt is rewritten to the the downscaled sizes.
        Georeference is stored in the object. Useful e.g. for export.
        If GCPs are given in a dataset, they are also rewritten.
        If resize() is called without any parameters then previsous
        resizing/reprojection cancelled.

        WARNING: It seems like the function is presently not working for
        complex bands and pixelfunction bands - in case this kind of data is
        needed it should be copied to a numpy array which is added as a band
        before resizing.

        Parameters
        -----------
        Either factor, or width, or height should be given:
            factor : float, optional, default=1
            width : int, optional
            height : int, optional
            eResampleAlg : int (GDALResampleAlg), optional
                -1 : Average,
                0 : NearestNeighbour,

        Modifies
        ---------
        self.vrt.dataset : VRT dataset of VRT object
            raster size are modified to downscaled size.
            If GCPs are given in the dataset, they are also overwritten.

        '''
        # resize back to original size/setting
        if factor == 1 and width is None and height is None:
            self.vrt = self.raw.copy()
            return

        # check if eResampleAlg is valid
        if eResampleAlg > 0:
            self.logger.error('''
                            eResampleAlg must be <= 0.
                            Use resize_without_georeference instead''')
            return

        # get new shape
<<<<<<< HEAD
        newRasterYSize, newRasterXSize, factor = self._get_new_rastersize(
                                                              factor,
                                                              width,
                                                              height)
=======
        newRasterYSize, newRasterXSize = self._get_new_rastersize(factor,
                                                                  width,
                                                                  height)
>>>>>>> 265dd4ae

        # Get XML content from VRT-file
        vrtXML = self.vrt.read_xml()
        node0 = Node.create(vrtXML)

        # replace rasterXSize in <VRTDataset>
        node0.replaceAttribute('rasterXSize', str(newRasterXSize))
        node0.replaceAttribute('rasterYSize', str(newRasterYSize))

        rasterYSize, rasterXSize = self.shape()

        # replace xSize in <DstRect> of each source
        for iNode1 in node0.nodeList('VRTRasterBand'):
            for sourceName in ['ComplexSource', 'SimpleSource']:
                for iNode2 in iNode1.nodeList(sourceName):
                    iNodeDstRect = iNode2.node('DstRect')
                    iNodeDstRect.replaceAttribute('xSize',
                                                  str(newRasterXSize))
                    iNodeDstRect.replaceAttribute('ySize',
                                                  str(newRasterYSize))
            # if method=-1, overwrite 'ComplexSource' to 'AveragedSource'
            if eResampleAlg == -1:
                iNode1.replaceTag('ComplexSource', 'AveragedSource')
                iNode1.replaceTag('SimpleSource', 'AveragedSource')

        # Edit GCPs to correspond to the downscaled size
        if node0.node('GCPList'):
            for iNode in node0.node('GCPList').nodeList('GCP'):
                pxl = float(iNode.getAttribute('Pixel')) * factor
                if pxl > float(rasterXSize):
                    pxl = rasterXSize
                iNode.replaceAttribute('Pixel', str(pxl))
                lin = float(iNode.getAttribute('Line')) * factor
                if lin > float(rasterYSize):
                    lin = rasterYSize
                iNode.replaceAttribute('Line', str(lin))

        # Write the modified elemements into VRT
        self.vrt.write_xml(str(node0.rawxml()))

    def resize_lite(self, factor=1, width=None,
                    height=None, eResampleAlg=1):
        '''Proportional resize of the dataset. No georeference kept.

        The dataset is resized as (xSize*factor, ySize*factor) or
        (width, calulated height) or (calculated width, height).
        self.vrt is rewritten to the the downscaled sizes.
        No georeference (useful e.g. for export) is stored in the object.
        If resize() is called without any parameters then previsous
        resizing/reprojection cancelled.

        WARNING: It seems like the function is presently not working for
        complex bands and pixelfunction bands - in case this kind of data is
        needed it should be copied to a numpy array which is added as a band
        before resizing.

        Parameters
        -----------
        Either factor, or width, or height should be given:
            factor : float, optional, default=1
            width : int, optional
            height : int, optional
            eResampleAlg : int (GDALResampleAlg), optional
                1 : Bilinear,
                2 : Cubic,
                3 : CubicSpline,
                4 : Lancoz
                if eResampleAlg > 0 : VRT.get_resized_vrt() is used

        Modifies
        ---------
        self.vrt.dataset : VRT dataset of VRT object
            raster size are modified to downscaled size.

        '''
        # resize back to original size/setting
        if factor == 1 and width is None and height is None:
            self.vrt = self.raw.copy()
            return

        # check if eResampleAlg is valid
        if eResampleAlg < 1:
            self.logger.error('''
                            eResampleAlg must be > 0.
                            Use resize() instead''')
            return

        # get new shape
<<<<<<< HEAD
        newRasterYSize, newRasterXSize, factor = self._get_new_rastersize(
                                                              factor,
                                                              width,
                                                              height)
=======
        newRasterYSize, newRasterXSize = self._get_new_rastersize(factor,
                                                                  width,
                                                                  height)
>>>>>>> 265dd4ae

        # apply affine transformation using reprojection
        self.vrt = self.vrt.get_resized_vrt(newRasterXSize,
                                            newRasterYSize,
                                            eResampleAlg)

    def get_GDALRasterBand(self, bandID=1):
        ''' Get a GDALRasterBand of a given Nansat object

        If str is given find corresponding band number
        If int is given check if band with this number exists.
        Get a GDALRasterBand from vrt.

        Parameters
        -----------
        bandID : serial number or string, optional (default is 1)
            if number - a band number of the band to fetch
            if string bandID = {'name': bandID}

        Returns
        --------
        GDAL RasterBand

        Example
        -------
        b = n.get_GDALRasterBand(1)
        b = n.get_GDALRasterBand('sigma0')

        '''
        # get band number
        bandNumber = self._get_band_number(bandID)
        # the GDAL RasterBand of the corresponding band is returned
        return self.vrt.dataset.GetRasterBand(bandNumber)

    def list_bands(self, doPrint=True):
        ''' Show band information of the given Nansat object

        Show serial number, longName, name and all parameters
        for each band in the metadata of the given Nansat object.

        Parameters
        -----------
        doPrint : boolean, optional, default=True
            do print, otherwise it is returned as string

        Returns
        --------
        outString : String
            formatted string with bands info

        '''
        # get dictionary of bands metadata
        bands = self.bands()
        outString = ''

        for b in bands:
            # print band number, name
            outString += 'Band : %d %s\n' % (b, bands[b].get('name', ''))
            # print band metadata
            for i in bands[b]:
                outString += '  %s: %s\n' % (i, bands[b][i])
        if doPrint:
            # print to screeen
            print outString
        else:
            return outString

    def reproject(self, dstDomain=None, eResampleAlg=0, blockSize=None,
                  WorkingDataType=None, tps=False, **kwargs):
        ''' Change projection of the object based on the given Domain

        Warp the raw VRT using AutoCreateWarpedVRT() using projection
        from the dstDomain.
        Modify XML content of the warped vrt using the Domain parameters.
        Generate warpedVRT and replace self.vrt with warpedVRT.
        If current object spans from 0 to 360 and dstDomain is west of 0,
        the object is shifted by 180 westwards.

        Parameters
        -----------
        dstDomain : domain
            destination Domain where projection and resolution are set
        eResampleAlg : int (GDALResampleAlg)
            0 : NearestNeighbour
            1 : Bilinear
            2 : Cubic,
            3 : CubicSpline
            4 : Lancoz
        blockSize : int
            size of blocks for resampling. Large value decrease speed
            but increase accuracy at the edge
        WorkingDataType : int (GDT_int, ...)
            type of data in bands. Shuold be integer for int32 bands
        tps : boolean
            Use thin-spline trasnformation or not

        Modifies
        ---------
        self.vrt : VRT object with VRT dataset
            replaced to warpedVRT dataset

        See Also
        ---------
        http://www.gdal.org/gdalwarp.html
        '''
        # dereproject
        self.vrt = self.raw.copy()

        # if no domain: quit
        if dstDomain is None:
            return

        # if self spans from 0 to 360 and dstDomain is west of 0:
        #     shift self westwards by 180 degrees
        # check span
        srcCorners = self.get_corners()
        if round(min(srcCorners[0])) == 0 and round(max(srcCorners[0])) == 360:
            # check intersection of src and dst
            dstCorners = dstDomain.get_corners()
            if min(dstCorners[0]) < 0:
                # shift
                self.raw = self.raw.get_shifted_vrt(-180)

        # get projection of destination dataset
        dstSRS = dstDomain.vrt.dataset.GetProjection()

        # get destination GCPs
        dstGCPs = dstDomain.vrt.dataset.GetGCPs()
        if len(dstGCPs) > 0:
            # get projection of destination GCPs
            dstSRS = dstDomain.vrt.dataset.GetGCPProjection()

        xSize = dstDomain.vrt.dataset.RasterXSize
        ySize = dstDomain.vrt.dataset.RasterYSize

        # get geoTransform
        if 'use_gcps' in kwargs.keys() and not (kwargs['use_gcps']):
            corners = dstDomain.get_corners()
            ext = '-lle %0.3f %0.3f %0.3f %0.3f -ts %d %d' % (min(corners[0]),
                                                              min(corners[1]),
                                                              max(corners[0]),
                                                              max(corners[1]),
                                                              xSize, ySize)
            d = Domain(srs=dstSRS, ext=ext)
            geoTransform = d.vrt.dataset.GetGeoTransform()
        else:
            geoTransform = dstDomain.vrt.dataset.GetGeoTransform()

        # create Warped VRT
        warpedVRT = self.raw.get_warped_vrt(dstSRS=dstSRS,
                                            dstGCPs=dstGCPs,
                                            eResampleAlg=eResampleAlg,
                                            xSize=xSize, ySize=ySize,
                                            blockSize=blockSize,
                                            geoTransform=geoTransform,
                                            WorkingDataType=WorkingDataType,
                                            tps=tps, **kwargs)

        # set current VRT object
        self.vrt = warpedVRT
        # add metadata from RAW to VRT (except fileName)
        vrtFileName = self.vrt.dataset.GetMetadataItem('fileName')
        rawMetadata = self.raw.dataset.GetMetadata()
        self.vrt.dataset.SetMetadata(rawMetadata)
        self.vrt.dataset.SetMetadataItem('fileName', vrtFileName)

    def watermask(self, mod44path=None, dstDomain=None):
        ''' Create numpy array with watermask (water=1, land=0)

        250 meters resolution watermask from MODIS 44W Product:
        http://www.glcf.umd.edu/data/watermask/

        Watermask is stored as tiles in TIF(LZW) format and a VRT file
        All files are stored in one directory.
        A tarball with compressed TIF and VRT files should be additionally
        downloaded from the Nansat wiki:
        https://svn.nersc.no/nansat/wiki/Nansat/Data/Watermask

        The method :
            Gets the directory either from input parameter or from environment
            variable MOD44WPATH
            Open Nansat object from the VRT file
            Reprojects the watermask onto the current object using reproject()
            or reproject_on_jcps()
            Returns the reprojected Nansat object

        Parameters
        -----------
        mod44path : string, optional, default=None
            path with MOD44W Products and a VRT file

        Returns
        --------
        watermask : Nansat object with water mask in current projection

        See also
        ---------
        250 meters resolution watermask from MODIS 44W Product:
            http://www.glcf.umd.edu/data/watermask/

        '''
        mod44DataExist = True
        # check if path is given in input param or in environment
        if mod44path is None:
            mod44path = os.getenv('MOD44WPATH')
        if mod44path is None:
            mod44DataExist = False
        # check if VRT file exist
        elif not os.path.exists(mod44path + '/MOD44W.vrt'):
            mod44DataExist = False
        self.logger.debug('MODPATH: %s' % mod44path)

        if not mod44DataExist:
            # MOD44W data does not exist generate empty matrix
            watermaskArray = np.zeros([self.vrt.dataset.RasterXSize,
                                      self.vrt.dataset.RasterYSize])
            watermask = Nansat(domain=self, array=watermaskArray)
        else:
            # MOD44W data does exist: open the VRT file in Nansat
            watermask = Nansat(mod44path + '/MOD44W.vrt', mapperName='MOD44W',
                               logLevel=self.logger.level)
            # reproject on self or given Domain
            if dstDomain is None:
                watermask.reproject(self)
            else:
                watermask.reproject(dstDomain)

        return watermask

    def write_figure(self, fileName=None, bands=1, clim=None, addDate=False,
                     **kwargs):
        ''' Save a raster band to a figure in graphical format.

        Get numpy array from the band(s) and band information specified
        either by given band number or band id.
        -- If three bands are given, merge them and create PIL image.
        -- If one band is given, create indexed image
        Create Figure object and:
        Adjust the array brightness and contrast using the given min/max or
        histogram.
        Apply logarithmic scaling of color tone.
        Generate and append legend.
        Save the PIL output image in PNG or any other graphical format.
        If the filename extension is 'tif', the figure file is converted
        to GeoTiff

        Parameters
        -----------
        fileName : string, optional
            Output file name. if one of extensions 'png', 'PNG', 'tif',
            'TIF', 'bmp', 'BMP', 'jpg', 'JPG', 'jpeg', 'JPEG' is included,
            specified file is crated. otherwise, 'png' file is created.
            if None, the figure object is returned.
            if True, the figure is shown
        bands : integer or string or list (elements are integer or string),
            default = 1
            the size of the list has to be 1 or 3.
            if the size is 3, RGB image is created based on the three bands.
            Then the first element is Red, the second is Green,
            and the third is Blue.
        clim : list with two elements or 'hist' to specify range of colormap
            None (default) : min/max values are fetched from WKV,
            fallback-'hist'
            [min, max] : min and max are numbers, or
            [[min, min, min], [max, max, max]]: three bands used
            'hist' : a histogram is used to calculate min and max values
        addDate : boolean
            False (default) : no date will be aded to the caption
            True : the first time of the object will be added to the caption
        **kwargs : parameters for Figure().

        Modifies
        ---------
        if fileName is specified, creates image file

        Returns
        -------
        Figure object

        Example
        --------
        #write only indexed image, color limits from WKV or from histogram
        n.write_figure('test.jpg')
        #write only RGB image, color limits from histogram
        n.write_figure('test_rgb_hist.jpg', clim='hist', bands=[1, 2, 3])
        #write indexed image, apply log scaling and gamma correction,
        #add legend and type in title 'Title', increase font size and put 15
        tics
        n.write_figure('r09_log3_leg.jpg', logarithm=True, legend=True,
                                gamma=3, titleString='Title', fontSize=30,
                                numOfTicks=15)
        # write an image to png with transparent Mask set to color
        transparency=[0,0,0], following PIL alpha mask
        n.write_figure(fileName='transparent.png', bands=[3],
               mask_array=wmArray,
               mask_lut={0: [0,0,0]},
               clim=[0,0.15], cmapName='gray', transparency=[0,0,0])

        See also
        --------
        Figure()
        http://www.scipy.org/Cookbook/Matplotlib/Show_colormaps

        '''
        # convert <bands> from integer, or string, or list of strings
        # into list of integers
        if isinstance(bands, list):
            for i, band in enumerate(bands):
                bands[i] = self._get_band_number(band)
        else:
            bands = [self._get_band_number(bands)]

        # == create 3D ARRAY ==
        array = None
        for band in bands:
            # get array from band and reshape to (1,height,width)
            iArray = self[band]
            iArray = iArray.reshape(1, iArray.shape[0], iArray.shape[1])
            # create new 3D array or append band
            if array is None:
                array = iArray
            else:
                array = np.append(array, iArray, axis=0)

        # == CREATE FIGURE object and parse input parameters ==
        fig = Figure(array, **kwargs)
        array = None

        # == PREPARE cmin/cmax ==
        # check if cmin and cmax are given as the arguments
        if 'cmin' in kwargs.keys() and 'cmax' in kwargs.keys():
            clim = [kwargs['cmin'], kwargs['cmax']]

        # try to get clim from WKV if it is not given as the argument
        # if failed clim will be evaluated from histogram
        if clim is None:
            clim = [[], []]
            for i, iBand in enumerate(bands):
                try:
                    defValue = (self.vrt.dataset.GetRasterBand(iBand).
                                GetMetadataItem('minmax').split(' '))
                except:
                    clim = 'hist'
                    break
                clim[0].append(float(defValue[0]))
                clim[1].append(float(defValue[1]))

        # Estimate color min/max from histogram
        if clim == 'hist':
            clim = fig.clim_from_histogram()

        # modify clim to the proper shape [[min], [max]]
        # or [[min, min, min], [max, max, max]]
        if (len(clim) == 2 and
           ((isinstance(clim[0], float)) or (isinstance(clim[0], int))) and
           ((isinstance(clim[1], float)) or (isinstance(clim[1], int)))):
            clim = [[clim[0]], [clim[1]]]

        # if the len(clim) is not same as len(bands), the 1st element is used.
        for i in range(2):
            if len(clim[i]) != len(bands):
                clim[i] = [clim[i][0]] * len(bands)

        self.logger.info('clim: %s ' % clim)

        # == PREPARE caption ==
        if 'caption' in kwargs:
            caption = kwargs['caption']
        else:
            # get longName and units from vrt
            band = self.get_GDALRasterBand(bands[0])
            longName = band.GetMetadata().get('long_name', '')
            units = band.GetMetadata().get('units', '')

            # make caption from longname, units
            caption = longName + ' [' + units + ']'

        # add DATE to caption
        if addDate:
            caption += self.get_time()[0].strftime(' %Y-%m-%d')

        self.logger.info('caption: %s ' % caption)

        # == PROCESS figure ==
        fig.process(cmin=clim[0], cmax=clim[1], caption=caption)

        # == finally SAVE to a image file or SHOW ==
        if fileName is not None:
            if type(fileName) == bool and fileName:
                try:
                    if __IPYTHON__:
                        from matplotlib.pyplot import imshow, show
                        from numpy import array
                        sz = fig.pilImg.size
                        image = array(fig.pilImg.im)
                        if fig.pilImg.getbands() == ('P',):
                            image.resize(sz[0], sz[1])
                        elif fig.pilImg.getbands() == ('R', 'G', 'B'):
                            image.resize(sz[0], sz[1], 3)
                        imshow(image)
                        show()
                    else:
                        fig.pilImg.show()
                except:
                    fig.pilImg.show()
            elif type(fileName) == str:
                fig.save(fileName, **kwargs)
                # If tiff image, convert to GeoTiff
                if fileName[-3:] == 'tif':
                    self.vrt.copyproj(fileName)

        return fig

    def write_geotiffimage(self, fileName, bandID=1):
        ''' Writes an 8-bit GeoTiff image for a given band.

        The output GeoTiff image is convenient e.g. for display in a GIS tool.
        Colormap is fetched from the metadata item 'colormap'.
            Fallback colormap is 'jet'.
        Color limits are fetched from the metadata item 'minmax'.
            If 'minmax' is not specified, min and max of raster is used.

        The method can be replaced by using nansat.write_figure(),
        however, write_figure uses PIL which does not allow
        Tiff compression, giving much larger files

        Parameters
        -----------
        fileName : string
        bandID : integer or string(default = 1)

        '''
        bandNo = self._get_band_number(bandID)
        band = self.get_GDALRasterBand(bandID)
        minmax = band.GetMetadataItem('minmax')
        # Get min and max from band histogram if not given (from wkv)
        if minmax is None:
            (rmin, rmax) = band.ComputeRasterMinMax(1)
            minmax = str(rmin) + ' ' + str(rmax)

        bMin = float(minmax.split(' ')[0])
        bMax = float(minmax.split(' ')[1])
        # Make colormap from WKV information
        try:
            colormap = band.GetMetadataItem('colormap')
        except:
            colormap = 'jet'
        try:
            cmap = cm.get_cmap(colormap, 256)
            cmap = cmap(arange(256)) * 255
            colorTable = gdal.ColorTable()
            for i in range(cmap.shape[0]):
                colorEntry = (int(cmap[i, 0]), int(cmap[i, 1]),
                              int(cmap[i, 2]), int(cmap[i, 3]))
                colorTable.SetColorEntry(i, colorEntry)
        except:
            print 'Could not add colormap; Matplotlib may not be available.'
        # Write Tiff image, with data scaled to values between 0 and 255
        outDataset = gdal.GetDriverByName('Gtiff').Create(fileName,
                                                          band.XSize,
                                                          band.YSize, 1,
                                                          gdal.GDT_Byte,
                                                          ['COMPRESS=LZW'])
        data = self.__getitem__(bandNo)
        scaledData = ((data - bMin) / (bMax - bMin)) * 255
        outDataset.GetRasterBand(1).WriteArray(scaledData)
        outDataset.GetRasterBand(1).SetMetadata(band.GetMetadata())
        try:
            outDataset.GetRasterBand(1).SetColorTable(colorTable)
        except:
            # Happens after reprojection, a possible bug?
            print 'Could not set color table'
            print colorTable
        outDataset = None
        self.vrt.copyproj(fileName)

    def get_time(self, bandID=None):
        ''' Get time for dataset and/or its bands

        Parameters
        ----------
        bandID : int or str (default = None)
                band number or name

        Returns
        --------
        time : list with datetime objects for each band.
            If time is the same for all bands, the list contains 1 item

        '''
        time = []
        for i in range(self.vrt.dataset.RasterCount):
            band = self.get_GDALRasterBand(i + 1)
            try:
                time.append(dateutil.parser.parse(
                            band.GetMetadataItem('time')))
            except:
                self.logger.debug('Band ' + str(i + 1) + ' has no time')
                time.append(None)

        if bandID is not None:
            bandNumber = self._get_band_number(bandID)
            return time[bandNumber - 1]
        else:
            return time

    def get_metadata(self, key=None, bandID=None):
        ''' Get metadata from self.vrt.dataset

        Parameters
        ----------
        key : string, optional
            name of the metadata key. If not givem all metadata is returned
        bandID : int or str, optional
            number or name of band to get metadata from.
            If not given, global metadata is returned

        Returns
        --------
        a string with metadata if key is given and found
        an empty string if key is given and not found
        a dictionary with all metadata if key is not given

        '''
        # get all metadata from dataset or from band
        if bandID is None:
            metadata = self.vrt.dataset.GetMetadata()
        else:
            metadata = self.get_GDALRasterBand(bandID).GetMetadata()

        # get all metadata or from a key
        if key is not None:
            metadata = metadata.get(key, None)

        return metadata

    def set_metadata(self, key='', value='', bandID=None):
        ''' Set metadata to self.raw.dataset and self.vrt.dataset

        Parameters
        -----------
        key : string or dictionary with strings
            name of the metadata, or dictionary with metadata names, values
        value : string
            value of metadata
        bandID : int or str
            number or name of band
            Without : global metadata is set

        Modifies
        ---------
        self.raw.dataset : sets metadata in GDAL raw dataset
        self.vrt.dataset : sets metadata in GDAL current dataset

        '''
        # set all metadata to the dataset or to the band
        if bandID is None:
            metaReceiverRAW = self.raw.dataset
            metaReceiverVRT = self.vrt.dataset
        else:
            bandNumber = self._get_band_number(bandID)

            metaReceiverRAW = self.raw.dataset.GetRasterBand(bandNumber)
            metaReceiverVRT = self.vrt.dataset.GetRasterBand(bandNumber)

        # set metadata from dictionary or from single pair key,value
        if type(key) == dict:
            for k in key:
                metaReceiverRAW.SetMetadataItem(k, key[k])
                metaReceiverVRT.SetMetadataItem(k, key[k])
        else:
            metaReceiverRAW.SetMetadataItem(key, value)
            metaReceiverVRT.SetMetadataItem(key, value)

    def _get_mapper(self, mapperName, **kwargs):
        ''' Create VRT file in memory (VSI-file) with variable mapping

        If mapperName is given only this mapper will be used,
        else loop over all availble mappers in mapperList to get the
        matching one.
        In the loop :
            If the specific error appears the mapper is not used
            and the next mapper is tested.
            Otherwise the mapper returns VRT.
        If type of the sensor is identified, add mapping variables.
        If all mappers fail, make simple copy of the input DS into a VSI/VRT

        Parameters
        -----------
        mapperName : string, optional (e.g. 'ASAR' or 'merisL2')

        Returns
        --------
        tmpVRT : VRT object
            tmpVRT.dataset is a GDAL VRT dataset

        Raises
        --------
        Error : occurs if given mapper cannot open the input file

        '''
        # open GDAL dataset. It will be parsed to all mappers for testing
        try:
            gdalDataset = gdal.Open(self.fileName)
        except RuntimeError:
            print ('GDAL could not open ' + self.fileName +
                   ', trying to read with Nansat mappers...')
            gdalDataset = None
        if gdalDataset is not None:
            # get metadata from the GDAL dataset
            metadata = gdalDataset.GetMetadata()
        else:
            metadata = None

        tmpVRT = None

        if mapperName is not '':
            # If a specific mapper is requested, we test only this one.
            # Stripping off eventual 'mapper_' and '.py' and converting
            # to lowercase
            mapperName = mapperName.replace('mapper_',
                                            '').replace('.py', '').lower()
            # create VRT
            try:
                mapper_module = __import__('mapper_' + mapperName)
            except ImportError:
                raise Error('Mapper ' + mapperName + ' not in PYTHONPATH')
            tmpVRT = mapper_module.Mapper(self.fileName, gdalDataset,
                                          metadata, **kwargs)
            self.mapper = mapperName
        else:
            # We test all mappers, import one by one
            for iMapper in self.mapperList:
                # get rid of .py extension
                iMapper = iMapper.replace('.py', '')
                self.logger.debug('Trying %s...' % iMapper)
                try:
                    mapper_module = __import__(iMapper)
                    # create a Mapper object and get VRT dataset from it
                    tmpVRT = mapper_module.Mapper(self.fileName, gdalDataset,
                                                  metadata, **kwargs)
                    self.logger.info('Mapper %s - success!' % iMapper)
                    self.mapper = iMapper
                    break
                except:
                    pass

        # if no mapper fits, make simple copy of the input DS into a VSI/VRT
        if tmpVRT is None and gdalDataset is not None:
            self.logger.warning('No mapper fits, returning GDAL bands!')
            tmpVRT = VRT(gdalDataset=gdalDataset)
            for iBand in range(gdalDataset.RasterCount):
                tmpVRT._create_band({'SourceFilename': self.fileName,
                                     'SourceBand': iBand + 1})
                tmpVRT.dataset.FlushCache()

        # if GDAL cannot open the file, and no mappers exist which can make VRT
        if tmpVRT is None and gdalDataset is None:
            raise GDALError('NANSAT can not open the file ' + self.fileName)

        return tmpVRT

    def _get_pixelValue(self, val, defVal):
        if val == '':
            return defVal
        else:
            return val

    def _get_band_number(self, bandID):
        '''Return absolute band number

        Check if given bandID is valid
        Return absolute number of the band in the VRT

        Parameters
        ----------
        bandID : int or str or dict
            if int : checks if such band exists and returns band_id
            if str : finds band with coresponding name
            if dict : finds first band with given metadata

        Returns
        --------
        int : absolute band number

        '''
        bandNumber = 0
        # if bandID is str: create simple dict with seraching criteria
        if type(bandID) == str:
            bandID = {'name': bandID}

        # if bandID is dict: search self.bands with seraching criteria
        if type(bandID) == dict:
            bandsMeta = self.bands()
            for b in bandsMeta:
                numCorrectKeys = 0
                for key in bandID:
                    if (key in bandsMeta[b] and
                            bandID[key] == bandsMeta[b][key]):
                        numCorrectKeys = numCorrectKeys + 1
                    if numCorrectKeys == len(bandID):
                        bandNumber = b
                        break

        # if bandID is int and with bounds: return this number
        if (type(bandID) == int and bandID >= 1 and
                bandID <= self.vrt.dataset.RasterCount):
            bandNumber = bandID

        # if no bandNumber found - raise error
        if bandNumber == 0:
            raise OptionError('Cannot find band %s! '
                              'bandNumber is from 1 to %s'
                              % (str(bandID), self.vrt.dataset.RasterCount))

        return bandNumber

    def process(self, opts=None):
        '''Default L2 processing of Nansat object. Overloaded in childs.'''

    def export_band(self, fileName, bandID=1, driver='netCDF'):
        '''Export only one band of the Nansat object
        Get array from the required band
        Create temporary Nansat from the array
        Export temporary Nansat to file

        Parameters
        ----------
        fileName : str
            name of the output file
        bandID : int or str, [1]
            number of name of the band
        driver : str, ['netCDF']
            name of the GDAL Driver (format) to use

        '''
        # get array from self
        bandArray = self[bandID]
        # get root, band metadata
        rootMetadata = self.get_metadata()
        bandMetadata = self.get_metadata(bandID=bandID)
        # create temporary nansat
        tmpNansat = Nansat(domain=self, array=bandArray)
        # set metadata
        tmpNansat.set_metadata(rootMetadata)
        tmpNansat.set_metadata(bandMetadata, bandID=1)
        # export
        tmpNansat.export(fileName, driver=driver)

    def get_transect(self, points=None, bandList=[1], latlon=True,
                     transect=True, returnOGR=False, layerNum=0,
                     smooth=0, **kwargs):
        '''Get transect from two poins and retun the values by numpy array

        Parameters
        ----------
        points : tuple with one or more points or shape file name
            i.e. ((lon1, lat1),(lon2, lat2),(lon3, lat3), ...) or
                 ((col1, row1),(col2, row2),(col3, row3), ...)
        bandList : list of int or string
            elements of the list are band number or band Name
        latlon : bool
            If the points in lat/lon, then True.
            If the points in pixel/line, then False.
        transect : bool
            If True, get all transact values
            If False, get values of points
        returnOGR: bool
            If True, then return numpy array
            If False, return OGR object
        layerNum: int
            If shapefile is given as points, it is the number of the layer
        smooth: int or [int, int]
            If smooth or smooth[0] is greater than 0, smooth every transect
            pixel as the median (default, smooth[1]=0) or mean (smooth[1]=1)
            value in a box with sides equal to the given number.
            smooth or smooth[0] must be 0 or a positive odd number
            smooth[1] can be 0 or 1 for median or mean

        vmin, vmax : int (optional)
            minimum and maximum pixel values of an image shown
            in case points is None.

        Returns
        --------
        if returnOGR:
            transect : OGR object with points coordinates and values
        else:
            transect : list or
                values of the transect or OGR object with the transect values
            [lonVector, latVector] : list with longitudes, latitudes
            pixlinCoord : numpy array with pixels and lines coordinates

        '''
        smooth_function = scipy.stats.nanmedian
        if type(smooth) is list:
            if smooth[0] < 0:
                raise ValueError("smooth[0] must be 0 or a positive odd number.")
            if smooth[0] > 0 and (smooth[0] % 2) != 1:
                raise ValueError("The kernel size smooth[0] should be odd.")
            if not smooth[1] == 0 and not smooth[1] == 1:
                raise ValueError("smooth[1] must be 0 or 1 for median or mean filter.")
            if smooth[1] == 1:
                smooth_function = scipy.stats.nanmean
        else:
            if smooth < 0:
                raise ValueError("smooth must be 0 or a positive odd number.")
            if smooth > 0 and (smooth % 2) != 1:
                raise ValueError("The kernel size smooth should be odd.")
            tmp = smooth
            smooth = []
            smooth.append(tmp)

        data = None
        # if shapefile is given, get corner points from it
        if type(points) == str:
            nansatOGR = Nansatshape(fileName=points)
            #nansatOGR = NansatOGR(fileName=points, layerNum=layerNum)
            points, latlon = nansatOGR.get_corner_points(latlon)

        # if points is not given, get points from GUI ...
        if points is None:
            firstBand = bandList[0]
            if type(firstBand) == str:
                firstBand = self._get_band_number(firstBand)
            data = self[firstBand]

            browser = PointBrowser(data, **kwargs)
            browser.get_points()
            points = tuple(browser.coordinates)
            latlon = False

        # get wkt
        wkt = self._get_projection(self.vrt.dataset)

        pixlinCoord = np.array([[], []])
        for iPoint in range(len(points)):
            # if one point is given
            if type(points[iPoint]) != tuple:
                point0 = (points[0], points[1])
                point1 = (points[0], points[1])
            # if we want points ...
            elif not transect:
                point0 = (points[iPoint][0], points[iPoint][1])
                point1 = (points[iPoint][0], points[iPoint][1])
            # if we want a transect ...
            else:
                try:
                    point0 = points[iPoint]
                    point1 = points[iPoint + 1]
                except:
                    break
            # if points in degree, convert them into pix/lin
            if latlon:
                pix, lin = self._transform_points([point0[0], point1[0]],
                                                  [point0[1], point1[1]],
                                                  DstToSrc=1)
                point0 = (pix[0], lin[0])
                point1 = (pix[1], lin[1])
            # compute Euclidean distance between point0 and point1
            length = int(np.hypot(point0[0] - point1[0],
                                  point0[1] - point1[1]))
            # if a point is given
            if length == 0:
                length = 1
            # get sequential coordinates on pix/lin between two points
            pixVector = list(np.linspace(point0[0],
                                         point1[0],
                                         length).astype(int))
            linVector = list(np.linspace(point0[1],
                                         point1[1],
                                         length).astype(int))
            pixlinCoord = np.append(pixlinCoord,
                                    [pixVector, linVector],
                                    axis=1)
            if smooth[0]:
                pixlinCoord0 = pixlinCoord - int(smooth[0]) / 2
                pixlinCoord1 = pixlinCoord + int(smooth[0]) / 2

        # convert pix/lin into lon/lat
        lonVector, latVector = self._transform_points(pixlinCoord[0],
                                                      pixlinCoord[1],
                                                      DstToSrc=0)
        transect = []
        # get data
        for iBand in bandList:
            if type(iBand) == str:
                iBand = self._get_band_number(iBand)
            if data is None:
                data = self[iBand]
            # extract values
            if smooth[0]:
                transect0 = []
                for xmin, xmax, ymin, ymax in zip(pixlinCoord0[1],
                                                  pixlinCoord1[1],
                                                  pixlinCoord0[0],
                                                  pixlinCoord1[0]):
                    transect0.append(smooth_function(data[xmin:xmax,
                                                          ymin:ymax],
                                                     axis=None))
                transect.append(transect0)
            else:
                transect.append(data[list(pixlinCoord[1]),
                                list(pixlinCoord[0])].tolist())
            data = None
        if returnOGR:
            # Lists for field names and datatype
            names = ['X (pixel)', 'Y (line)']
            formats = ['i4', 'i4']
            for iBand in bandList:
                names.append('transect_' + str(iBand))
                formats.append('f8')
            # Create zeros structured numpy array
            fieldValues = np.zeros(len(pixlinCoord[1]),
                                   dtype={'names': names,
                                          'formats': formats})
            # Set values into the structured numpy array
            fieldValues['X (pixel)'] = pixlinCoord[0]
            fieldValues['Y (line)'] = pixlinCoord[1]
            for i, iBand in enumerate(bandList):
                fieldValues['transect_' + str(iBand)] = transect[i]
            # Create Nansatshape object
            srs = osr.SpatialReference()
            srs.ImportFromWkt(wkt)
            NansatOGR = Nansatshape(srs=srs)
            # Set features and geometries into the Nansatshape
            NansatOGR.add_features(coordinates=[lonVector, latVector],
                                   values=fieldValues,
                                   AddPixLine=False)
            # Return Nansatshape object
            return NansatOGR
        else:
            return transect, [lonVector, latVector], pixlinCoord.astype(int)<|MERGE_RESOLUTION|>--- conflicted
+++ resolved
@@ -532,14 +532,8 @@
 
         self.logger.info('New size/factor: (%f, %f)/%f' %
                         (newRasterXSize, newRasterYSize, factor))
-<<<<<<< HEAD
-        
+
         return newRasterYSize, newRasterXSize, factor
-        
-=======
-
-        return newRasterYSize, newRasterXSize
->>>>>>> 265dd4ae
 
     def resize(self, factor=1, width=None, height=None, eResampleAlg=-1):
         '''Proportional resize of the dataset.
@@ -587,16 +581,10 @@
             return
 
         # get new shape
-<<<<<<< HEAD
         newRasterYSize, newRasterXSize, factor = self._get_new_rastersize(
                                                               factor,
                                                               width,
                                                               height)
-=======
-        newRasterYSize, newRasterXSize = self._get_new_rastersize(factor,
-                                                                  width,
-                                                                  height)
->>>>>>> 265dd4ae
 
         # Get XML content from VRT-file
         vrtXML = self.vrt.read_xml()
@@ -685,16 +673,10 @@
             return
 
         # get new shape
-<<<<<<< HEAD
         newRasterYSize, newRasterXSize, factor = self._get_new_rastersize(
                                                               factor,
                                                               width,
                                                               height)
-=======
-        newRasterYSize, newRasterXSize = self._get_new_rastersize(factor,
-                                                                  width,
-                                                                  height)
->>>>>>> 265dd4ae
 
         # apply affine transformation using reprojection
         self.vrt = self.vrt.get_resized_vrt(newRasterXSize,
