<<<<<<< HEAD
# Name:    nansat.py
# Name:  nansat.py
# Purpose: Container of Nansat class
# Authors:      Asuka Yamakawa, Anton Korosov, Knut-Frode Dagestad,
#               Morten W. Hansen, Alexander Myasoyedov,
#               Dmitry Petrenko, Evgeny Morozov
# Created:      29.06.2011
# Copyright:    (c) NERSC 2011 - 2013
# Licence:
# This file is part of NANSAT.
# NANSAT is free software: you can redistribute it and/or modify
# it under the terms of the GNU General Public License as published by
# the Free Software Foundation, version 3 of the License.
# http://www.gnu.org/licenses/gpl-3.0.html
# This program is distributed in the hope that it will be useful,
# but WITHOUT ANY WARRANTY without even the implied warranty of
# MERCHANTABILITY or FITNESS FOR A PARTICULAR PURPOSE.

# import standard and additional libraries
from nansat_tools import *
import scipy

# import nansat parts
try:
    from domain import Domain
except ImportError:
    warnings.warn('Cannot import Domain!'
                  'Nansat will not work.')

try:
    from figure import Figure
except ImportError:
    warnings.warn('Cannot import Figure!'
                  'Nansat will not work.')

try:
    from vrt import VRT
except ImportError:
    warnings.warn('Cannot import VRT!'
                  'Nansat will not work.')

try:
    from nansatshape import Nansatshape
except ImportError:
    warnings.warn('Cannot import NansatOGR!'
                  'Nansat will not work.')

# Force GDAL to raise exceptions
try:
    gdal.UseExceptions()
except:
    warnings.warn('GDAL will not raise exceptions.'
                  'Probably GDAL is not installed')

# Set environment variables, the script directory
nansathome = os.path.dirname(os.path.abspath(inspect.getfile(
                                             inspect.currentframe())))
sys.path.append(nansathome)
sys.path.append(nansathome + '/mappers/')
if not 'GDAL_DRIVER_PATH' in os.environ:
    os.environ['GDAL_DRIVER_PATH'] = nansathome + '/pixelfunctions/'

# Compile pixelfunctions if not already done.
if sys.platform.startswith('win'):
    if not os.path.exists(nansathome + '/pixelfunctions/gdal_PIXFUN.DLL'):
        print 'Cannot find "gdal_PIXFUN.dll". Compile pixelfunctions !!'
else:
    if not os.path.exists(nansathome + '/pixelfunctions/gdal_PIXFUN.so'):
        print 'Cannot find "gdal_PIXFUN.so". Compiling pixelfunctions...'
        os.system('cd ' + nansathome + '/pixelfunctions/; make clean; make')


class Nansat(Domain):
    '''Container for geospatial data, performs all high-level operations

    n = Nansat(fileName) opens the file with satellite or model data for
    reading, adds scientific metadata to bands, and prepares the data for
    further handling.

    The instance of Nansat class (the object <n>) contains information
    about geographical reference of the data (e.g raster size, pixel
    resolution, type of projection, etc) and about bands with values of
    geophysical variables (e.g. water leaving radiance, normalized radar
    cross section, chlrophyll concentraion, etc). The object <n> has methods
    for high-level operations with data. E.g.:
    * reading data from file (Nansat.__getitem__);
    * visualization (Nansat.write_figure);
    * changing geographical reference (Nansat.reproject);
    * exporting (Nansat.export)
    * and much more...

    Nansat inherits from Domain (container of geo-reference information)
    Nansat uses instance of VRT (wraper around GDAL VRT-files)
    Nansat uses instance of Figure (collection of methods for visualization)
    '''

    def __init__(self, fileName='', mapperName='', domain=None,
                 array=None, parameters=None, logLevel=30, **kwargs):
        '''Create Nansat object

        if <fileName> is given:
            Open GDAL dataset,
            Read metadata,
            Generate GDAL VRT file with mapping of variables in memory
            Create logger
            Create Nansat object for perfroming high-level operations
        if <domain> and <array> are given:
            Create VRT object from data in <array>
            Add geolocation from <domain>

        Parameters
        -----------
        fileName : string
            location of the file
        mapperName : string, optional
            name of the mapper from nansat/mappers dir. E.g.
            'ASAR', 'hirlam', 'merisL1', 'merisL2', etc.
        domain : Domain object
            Geo-reference of a new raster
        array : numpy array
            Firts band of a new raster
        parameters : dictionary
            Metadata for the 1st band of a new raster,e.g. name, wkv, units,...
        logLevel : int, optional, default: logging.DEBUG (30)
            Level of logging. See: http://docs.python.org/howto/logging.html
        kwargs : additional arguments for mappers

        Creates
        --------
        self.mapperList : list of file names
            list of available working mappers
        self.fileName : file name
            set file name given by the argument
        self.raw : Mapper(VRT) object
            set VRT object with VRT dataset with mapping of variables
        self.vrt : Mapper(VRT) object
            Copy of self.raw
        self.logger : logging.Logger
            logger for output debugging info
        self.name : string
            name of object (for writing KML)

        '''
        # check the arguments
        if fileName == '' and domain is None:
            raise OptionError('Either fileName or domain is required.')

        # create logger
        self.logger = add_logger('Nansat', logLevel)

        # empty dict of VRTs with added bands
        self.addedBands = {}

        # add all available mappers if mapperName is not given
        self.mapper = 'None'
        self.mapperList = []
        if mapperName is '':
            for folder in sys.path:
                for mapper in glob.glob(folder + '/mapper_*.py'):
                    self.mapperList.append(os.path.basename(mapper))

            # pop and append generic mapper to the end
            self.mapperList.pop(self.mapperList.index('mapper_generic.py'))
            self.mapperList.append('mapper_generic.py')

        self.logger.debug('Mappers: ' + str(self.mapperList))

        # set input file name
        self.fileName = fileName
        # name, for compatibility with some Domain methods
        self.name = os.path.basename(fileName)
        self.path = os.path.dirname(fileName)

        # create self.raw from a file using mapper or...
        if fileName != '':
            # Make original VRT object with mapping of variables
            self.vrt = self._get_mapper(mapperName, **kwargs)
        # ...create using array, domain, and parameters
        else:
            # Set current VRT object
            self.vrt = VRT(gdalDataset=domain.vrt.dataset)
            if array is not None:
                # add a band from array
                self.add_band(array=array, parameters=parameters)

        self.logger.debug('Object created from %s ' % self.fileName)

    def __getitem__(self, bandID):
        ''' Returns the band as a NumPy array, by overloading []

        Parameters
        -----------
        bandID : int or str
            If int, array from band with number <bandID> is returned
            If string, array from band with metadata 'name' equal to
            <bandID> is returned

        Returns
        --------
        self.get_GDALRasterBand(bandID).ReadAsArray() : NumPy array

        '''
        # get band
        band = self.get_GDALRasterBand(bandID)
        # get expression from metadata
        expression = band.GetMetadata().get('expression', '')
        # get data
        bandData = band.ReadAsArray()
        # execute expression if any
        if expression != '':
            bandData = eval(expression)

        # Set invalid and missing data to np.nan
        if '_FillValue' in band.GetMetadata():
            fillValue = float(band.GetMetadata()['_FillValue'])
            try:
                bandData[bandData == fillValue] = np.nan
            except:
                self.logger.info('Cannot replace _FillValue values with np.NAN!')
        try:
            bandData[np.isinf(bandData)] = np.nan
        except:
            self.logger.info('Cannot replace inf values with np.NAN!')

        return bandData

    def __repr__(self):
        '''Creates string with basic info about the Nansat object'''

        outString = '-' * 40 + '\n'
        outString += self.fileName + '\n'
        outString += '-' * 40 + '\n'
        outString += 'Mapper: ' + self.mapper + '\n'
        outString += '-' * 40 + '\n'
        outString += self.list_bands(False)
        outString += '-' * 40 + '\n'
        outString += Domain.__repr__(self)
        return outString

    def add_band(self, fileName=None, vrt=None, bandID=1, array=None,
                 parameters=None, resamplingAlg=1, nomem=False):
        '''Add band from the array to self.vrt

        Create VRT object which contains VRT and RAW binary file and append it
        to self.addedBands
        Create new band in self.raw which points to this vrt

        NB : Adding band is possible for raw (nonprojected, nonresized) images
        only. Adding band will cancel any previous reproject() or resize().

        Parameters
        -----------
        fileName : string, name of the file, source of band
        vrt : VRT, source of band
        bandID : int, number of the band in fileName or in vrt
        array : Numpy array with band data
        parameters : dictionary, band metadata: wkv, name, etc.
        resamplingAlg : 0, 1, 2 stands for nearest, bilinear, cubic
        nomem : boolean, saves the vrt to a tempfile if nomem is True

        Modifies
        ---------
        Creates VRT object with VRT-file and RAW-file
        Adds band to the self.vrt

        '''
        # None => {} in input p
        if parameters is None:
            parameters = {}

        # default added vrt, source bandNumber and metadata
        vrt2add = None
        bandNumber = None
        p2add = {}

        # get band from input file name
        if fileName is not None:
            # create temporary nansat object
            n = Nansat(fileName)
            # reproject onto current grid
            n.reproject(self)
            # get vrt to be added
            vrt2add = n.vrt
            # get band metadata
            bandNumber = n._get_band_number(bandID)
            p2add = n.get_metadata(bandID=bandID)

        # get band from input VRT
        if vrt is not None:
            # get VRT to be added
            vrt2add = vrt
            # get band metadata
            bandNumber = bandID
            p2add = vrt.dataset.GetRasterBand(bandID).GetMetadata()

        # get band from input array
        if array is not None:
            if array.shape == self.shape():
                # create VRT from array
                vrt2add = VRT(array=array, nomem=nomem)
            else:
                # create VRT from resized array
                srcVRT = VRT(array=array, nomem=nomem)
                vrt2add = srcVRT.get_resized_vrt(self.shape()[1],
                                                 self.shape()[0],
                                                 resamplingAlg)
            # set parameters
            bandNumber = 1

        # add parameters from input
        for pKey in parameters:
            p2add[pKey] = parameters[pKey]

        # MAYBE ADD ONE MORE VRT ???

        # add the array band into self.vrt and get bandName
        bandName = self.vrt._create_band({'SourceFilename': vrt2add.fileName,
                                          'SourceBand': bandNumber}, p2add)
        # add VRT with the band to the dictionary
        # (not to loose the VRT object and VRT file in memory)
        self.addedBands[bandName] = vrt2add
        self.vrt.dataset.FlushCache()  # required after adding bands

    def bands(self):
        ''' Make a dictionary with all bands metadata

        Returns
        --------
        b : dictionary
            key = N, value = dict with all band metadata

        '''
        b = {}
        for iBand in range(self.vrt.dataset.RasterCount):
            b[iBand + 1] = self.get_metadata(bandID=iBand + 1)

        return b

    def has_band(self, band):
        for b in self.bands():
            if self.bands()[b]['name'] == band:
                return True
        return False

    def export(self, fileName, rmMetadata=[], addGeolocArray=True,
               addGCPs=True, driver='netCDF', bottomup=False):
        '''Export Nansat object into netCDF or GTiff file

        Parameters
        -----------
        fileName : str
            output file name
        rmMetadata : list
            metadata names for removal before export.
            e.g. ['name', 'colormap', 'source', 'sourceBands']
        addGeolocArray : bool
            add geolocation array datasets to exported file?
        addGCPs : bool
            add GCPs?  to exported file?
        driver : str
            Name of GDAL driver (format)
        bottomup : bool
            Write swath-projected data bottomup?

        Modifies
        ---------
        Create a netCDF file

        !! NB
        ------
        If number of bands is more than one,
        serial numbers are added at the end of each band name.

        It is possible to fix it by changing
        line.4605 in GDAL/frmts/netcdf/netcdfdataset.cpp :
        'if( nBands > 1 ) sprintf(szBandName,"%s%d",tmpMetadata,iBand);'
        --> 'if( nBands > 1 ) sprintf(szBandName,"%s",tmpMetadata);'

        CreateCopy fails in case the band name has special characters,
        e.g. the slash in 'HH/VV'.

        '''
        # temporary VRT for exporting
        exportVRT = self.vrt.copy()
        exportVRT.real = []
        exportVRT.imag = []

        # Find complex data band
        complexBands = []
        node0 = Node.create(exportVRT.read_xml())
        for iBand in node0.nodeList('VRTRasterBand'):
            dataType = iBand.getAttribute('dataType')
            if dataType[0] == 'C':
                complexBands.append(int(iBand.getAttribute('band')))

        # if data includes complex data,
        # create two bands from real and imaginary data arrays
        if len(complexBands) != 0:
            for i in complexBands:
                bandMetadataR = self.get_metadata(bandID=i)
                bandMetadataR.pop('dataType')
                try:
                    bandMetadataR.pop('PixelFunctionType')
                except:
                    pass
                # Copy metadata and modify 'name' for real and imag bands
                bandMetadataI = bandMetadataR.copy()
                bandMetadataR['name'] = bandMetadataR.pop('name') + '_real'
                bandMetadataI['name'] = bandMetadataI.pop('name') + '_imag'
                # Create bands from the real and imaginary numbers
                exportVRT.real.append(VRT(array=self[i].real))
                exportVRT.imag.append(VRT(array=self[i].imag))

                metaDict = [{'src': {
                             'SourceFilename': exportVRT.real[-1].fileName,
                             'SourceBand':  1},
                             'dst': bandMetadataR},
                            {'src': {
                             'SourceFilename': exportVRT.imag[-1].fileName,
                             'SourceBand':  1},
                             'dst': bandMetadataI}]
                exportVRT._create_bands(metaDict)
                if i == 4:
                    exportVRT.export('c:/Users/asumak/Data/output/exportVRT.vrt')
            # delete the complex bands
            exportVRT.delete_bands(complexBands)

        # add bands with geolocation arrays to the VRT
        if addGeolocArray and len(exportVRT.geolocationArray.d) > 0:
            exportVRT._create_band(
                {'SourceFilename': self.vrt.geolocationArray.d['X_DATASET'],
                 'SourceBand': int(self.vrt.geolocationArray.d['X_BAND'])},
                {'wkv': 'longitude',
                 'name': 'GEOLOCATION_X_DATASET'})
            exportVRT._create_band(
                {'SourceFilename': self.vrt.geolocationArray.d['Y_DATASET'],
                 'SourceBand': int(self.vrt.geolocationArray.d['Y_BAND'])},
                {'wkv': 'latitude',
                 'name': 'GEOLOCATION_Y_DATASET'})

        gcps = exportVRT.dataset.GetGCPs()
        if addGCPs and len(gcps) > 0:
            # add GCPs in VRT metadata and remove geotransform
            exportVRT._add_gcp_metadata(bottomup)
            exportVRT._remove_geotransform()

        # add projection metadata
        srs = self.vrt.dataset.GetProjection()
        exportVRT.dataset.SetMetadataItem('NANSAT_Projection',
                                          srs.replace(',',
                                                      '|').replace('"', '&'))

        # add GeoTransform metadata
        geoTransformStr = str(self.vrt.dataset.GetGeoTransform()).replace(',',
                                                                          '|')
        exportVRT.dataset.SetMetadataItem('NANSAT_GeoTransform',
                                          geoTransformStr)

        # manage metadata for each band
        for iBand in range(exportVRT.dataset.RasterCount):
            band = exportVRT.dataset.GetRasterBand(iBand + 1)
            bandMetadata = band.GetMetadata()
            # set NETCDF_VARNAME
            try:
                bandMetadata['NETCDF_VARNAME'] = bandMetadata['name']
            except:
                self.logger.warning('Unable to set NETCDF_VARNAME for band %d'
                                    % (iBand + 1))
            # remove unwanted metadata from bands
            for rmMeta in rmMetadata:
                try:
                    bandMetadata.pop(rmMeta)
                except:
                    self.logger.info('Unable to remove metadata'
                                     '%s from band %d' % (rmMeta, iBand + 1))
            band.SetMetadata(bandMetadata)

        # remove unwanted global metadata
        globMetadata = exportVRT.dataset.GetMetadata()
        for rmMeta in rmMetadata:
            try:
                globMetadata.pop(rmMeta)
            except:
                self.logger.info('Global metadata %s not found' % rmMeta)
        exportVRT.dataset.SetMetadata(globMetadata)

        # if output filename is same as input one...
        if self.fileName == fileName:
            numOfBands = self.vrt.dataset.RasterCount
            # create VRT from each band and add it
            for iBand in range(numOfBands):
                vrt = VRT(array=self[iBand + 1])
                self.add_band(vrt=vrt)
                metadata = self.get_metadata(bandID=iBand + 1)
                self.set_metadata(key=metadata,
                                  bandID=numOfBands + iBand + 1)

            # remove source bands
            self.vrt.delete_bands(range(1, numOfBands))

        # set CreateCopy() options
        if bottomup:
            options = 'WRITE_BOTTOMUP=NO'
        else:
            options = 'WRITE_BOTTOMUP=YES'

        # Create an output file using GDAL
        self.logger.debug('Exporting to %s using %s...' % (fileName, driver))
        dataset = gdal.GetDriverByName(driver).CreateCopy(fileName,
                                                          exportVRT.dataset,
                                                          options=[options])
        self.logger.debug('Export - OK!')

    def _get_new_rastersize(self, factor=1, width=None, height=None):
        # get current shape
        rasterYSize = float(self.shape()[0])
        rasterXSize = float(self.shape()[1])

        # estimate factor if width or height is given
        if width is not None:
            factor = float(width) / rasterXSize
        if height is not None:
            factor = float(height) / rasterYSize

        # calculate new size
        newRasterYSize = int(rasterYSize * factor)
        newRasterXSize = int(rasterXSize * factor)

        self.logger.info('New size/factor: (%f, %f)/%f' %
                        (newRasterXSize, newRasterYSize, factor))

        return newRasterYSize, newRasterXSize, factor

    def resize(self, factor=1, width=None, height=None, eResampleAlg=-1):
        '''Proportional resize of the dataset.

        The dataset is resized as (xSize*factor, ySize*factor) or
        (width, calulated height) or (calculated width, height).
        self.vrt is rewritten to the the downscaled sizes.
        Georeference is stored in the object. Useful e.g. for export.
        If GCPs are given in a dataset, they are also rewritten.
        If resize() is called without any parameters then previsous
        resizing/reprojection cancelled.

        WARNING: It seems like the function is presently not working for
        complex bands and pixelfunction bands - in case this kind of data is
        needed it should be copied to a numpy array which is added as a band
        before resizing.

        Parameters
        -----------
        Either factor, or width, or height should be given:
            factor : float, optional, default=1
            width : int, optional
            height : int, optional
            eResampleAlg : int (GDALResampleAlg), optional
                -1 : Average,
                0 : NearestNeighbour,

        Modifies
        ---------
        self.vrt.dataset : VRT dataset of VRT object
            raster size are modified to downscaled size.
            If GCPs are given in the dataset, they are also overwritten.

        '''
        # resize back to original size/setting
        if factor == 1 and width is None and height is None:
            self.vrt = self.raw.copy()
            return

        # check if eResampleAlg is valid
        if eResampleAlg > 0:
            self.logger.error('''
                            eResampleAlg must be <= 0.
                            Use resize_without_georeference instead''')
            return

        # get new shape
        newRasterYSize, newRasterXSize, factor = self._get_new_rastersize(
                                                              factor,
                                                              width,
                                                              height)

        # Get XML content from VRT-file
        vrtXML = self.vrt.read_xml()
        node0 = Node.create(vrtXML)

        # replace rasterXSize in <VRTDataset>
        node0.replaceAttribute('rasterXSize', str(newRasterXSize))
        node0.replaceAttribute('rasterYSize', str(newRasterYSize))

        rasterYSize, rasterXSize = self.shape()

        # replace xSize in <DstRect> of each source
        for iNode1 in node0.nodeList('VRTRasterBand'):
            for sourceName in ['ComplexSource', 'SimpleSource']:
                for iNode2 in iNode1.nodeList(sourceName):
                    iNodeDstRect = iNode2.node('DstRect')
                    iNodeDstRect.replaceAttribute('xSize',
                                                  str(newRasterXSize))
                    iNodeDstRect.replaceAttribute('ySize',
                                                  str(newRasterYSize))
            # if method=-1, overwrite 'ComplexSource' to 'AveragedSource'
            if eResampleAlg == -1:
                iNode1.replaceTag('ComplexSource', 'AveragedSource')
                iNode1.replaceTag('SimpleSource', 'AveragedSource')

        # Edit GCPs to correspond to the downscaled size
        if node0.node('GCPList'):
            for iNode in node0.node('GCPList').nodeList('GCP'):
                pxl = float(iNode.getAttribute('Pixel')) * factor
                if pxl > float(rasterXSize):
                    pxl = rasterXSize
                iNode.replaceAttribute('Pixel', str(pxl))
                lin = float(iNode.getAttribute('Line')) * factor
                if lin > float(rasterYSize):
                    lin = rasterYSize
                iNode.replaceAttribute('Line', str(lin))

        # Write the modified elemements into VRT
        self.vrt.write_xml(str(node0.rawxml()))

    def resize_lite(self, factor=1, width=None,
                    height=None, eResampleAlg=1):
        '''Proportional resize of the dataset. No georeference kept.

        The dataset is resized as (xSize*factor, ySize*factor) or
        (width, calulated height) or (calculated width, height).
        self.vrt is rewritten to the the downscaled sizes.
        No georeference (useful e.g. for export) is stored in the object.
        If resize() is called without any parameters then previsous
        resizing/reprojection cancelled.

        WARNING: It seems like the function is presently not working for
        complex bands and pixelfunction bands - in case this kind of data is
        needed it should be copied to a numpy array which is added as a band
        before resizing.

        Parameters
        -----------
        Either factor, or width, or height should be given:
            factor : float, optional, default=1
            width : int, optional
            height : int, optional
            eResampleAlg : int (GDALResampleAlg), optional
                1 : Bilinear,
                2 : Cubic,
                3 : CubicSpline,
                4 : Lancoz
                if eResampleAlg > 0 : VRT.get_resized_vrt() is used

        Modifies
        ---------
        self.vrt.dataset : VRT dataset of VRT object
            raster size are modified to downscaled size.

        '''
        # resize back to original size/setting
        if factor == 1 and width is None and height is None:
            self.vrt = self.raw.copy()
            return

        # check if eResampleAlg is valid
        if eResampleAlg < 1:
            self.logger.error('''
                            eResampleAlg must be > 0.
                            Use resize() instead''')
            return

        # get new shape
        newRasterYSize, newRasterXSize, factor = self._get_new_rastersize(
                                                              factor,
                                                              width,
                                                              height)

        # apply affine transformation using reprojection
        self.vrt = self.vrt.get_resized_vrt(newRasterXSize,
                                            newRasterYSize,
                                            eResampleAlg=eResampleAlg)


    def get_GDALRasterBand(self, bandID=1):
        ''' Get a GDALRasterBand of a given Nansat object

        If str is given find corresponding band number
        If int is given check if band with this number exists.
        Get a GDALRasterBand from vrt.

        Parameters
        -----------
        bandID : serial number or string, optional (default is 1)
            if number - a band number of the band to fetch
            if string bandID = {'name': bandID}

        Returns
        --------
        GDAL RasterBand

        Example
        -------
        b = n.get_GDALRasterBand(1)
        b = n.get_GDALRasterBand('sigma0')

        '''
        # get band number
        bandNumber = self._get_band_number(bandID)
        # the GDAL RasterBand of the corresponding band is returned
        return self.vrt.dataset.GetRasterBand(bandNumber)

    def list_bands(self, doPrint=True):
        ''' Show band information of the given Nansat object

        Show serial number, longName, name and all parameters
        for each band in the metadata of the given Nansat object.

        Parameters
        -----------
        doPrint : boolean, optional, default=True
            do print, otherwise it is returned as string

        Returns
        --------
        outString : String
            formatted string with bands info

        '''
        # get dictionary of bands metadata
        bands = self.bands()
        outString = ''

        for b in bands:
            # print band number, name
            outString += 'Band : %d %s\n' % (b, bands[b].get('name', ''))
            # print band metadata
            for i in bands[b]:
                outString += '  %s: %s\n' % (i, bands[b][i])
        if doPrint:
            # print to screeen
            print outString
        else:
            return outString

    def reproject(self, dstDomain=None, eResampleAlg=0, blockSize=None,
                  WorkingDataType=None, tps=False, **kwargs):
        ''' Change projection of the object based on the given Domain

        Warp the raw VRT using AutoCreateWarpedVRT() using projection
        from the dstDomain.
        Modify XML content of the warped vrt using the Domain parameters.
        Generate warpedVRT and replace self.vrt with warpedVRT.
        If current object spans from 0 to 360 and dstDomain is west of 0,
        the object is shifted by 180 westwards.

        Parameters
        -----------
        dstDomain : domain
            destination Domain where projection and resolution are set
        eResampleAlg : int (GDALResampleAlg)
            0 : NearestNeighbour
            1 : Bilinear
            2 : Cubic,
            3 : CubicSpline
            4 : Lancoz
        blockSize : int
            size of blocks for resampling. Large value decrease speed
            but increase accuracy at the edge
        WorkingDataType : int (GDT_int, ...)
            type of data in bands. Shuold be integer for int32 bands
        tps : boolean
            Use thin-spline trasnformation or not

        Modifies
        ---------
        self.vrt : VRT object with VRT dataset
            replaced to warpedVRT dataset

        See Also
        ---------
        http://www.gdal.org/gdalwarp.html
        '''
        # if no domain: quit
        if dstDomain is None:
            return

        # if self spans from 0 to 360 and dstDomain is west of 0:
        #     shift self westwards by 180 degrees
        # check span
        srcCorners = self.get_corners()
        if round(min(srcCorners[0])) == 0 and round(max(srcCorners[0])) == 360:
            # check intersection of src and dst
            dstCorners = dstDomain.get_corners()
            if min(dstCorners[0]) < 0:
                # shift
                self.vrt = self.vrt.get_shifted_vrt(-180)

        # get projection of destination dataset
        dstSRS = dstDomain.vrt.dataset.GetProjection()

        # get destination GCPs
        dstGCPs = dstDomain.vrt.dataset.GetGCPs()
        if len(dstGCPs) > 0:
            # get projection of destination GCPs
            dstSRS = dstDomain.vrt.dataset.GetGCPProjection()

        xSize = dstDomain.vrt.dataset.RasterXSize
        ySize = dstDomain.vrt.dataset.RasterYSize

        # get geoTransform
        if 'use_gcps' in kwargs.keys() and not (kwargs['use_gcps']):
            corners = dstDomain.get_corners()
            ext = '-lle %0.3f %0.3f %0.3f %0.3f -ts %d %d' % (min(corners[0]),
                                                              min(corners[1]),
                                                              max(corners[0]),
                                                              max(corners[1]),
                                                              xSize, ySize)
            d = Domain(srs=dstSRS, ext=ext)
            geoTransform = d.vrt.dataset.GetGeoTransform()
        else:
            geoTransform = dstDomain.vrt.dataset.GetGeoTransform()

        # create Warped VRT
        self.vrt = self.vrt.get_warped_vrt(dstSRS=dstSRS,
                                            dstGCPs=dstGCPs,
                                            eResampleAlg=eResampleAlg,
                                            xSize=xSize, ySize=ySize,
                                            blockSize=blockSize,
                                            geoTransform=geoTransform,
                                            WorkingDataType=WorkingDataType,
                                            tps=tps, **kwargs)

        # add metadata from VRT.VRT to VRT (except fileName)
        vrtFileName = self.vrt.dataset.GetMetadataItem('fileName')
        vrtvrtMetadata = self.vrt.vrt.dataset.GetMetadata()
        self.vrt.dataset.SetMetadata(vrtvrtMetadata)
        self.vrt.dataset.SetMetadataItem('fileName', vrtFileName)

    def watermask(self, mod44path=None, dstDomain=None):
        ''' Create numpy array with watermask (water=1, land=0)

        250 meters resolution watermask from MODIS 44W Product:
        http://www.glcf.umd.edu/data/watermask/

        Watermask is stored as tiles in TIF(LZW) format and a VRT file
        All files are stored in one directory.
        A tarball with compressed TIF and VRT files should be additionally
        downloaded from the Nansat wiki:
        https://svn.nersc.no/nansat/wiki/Nansat/Data/Watermask

        The method :
            Gets the directory either from input parameter or from environment
            variable MOD44WPATH
            Open Nansat object from the VRT file
            Reprojects the watermask onto the current object using reproject()
            or reproject_on_jcps()
            Returns the reprojected Nansat object

        Parameters
        -----------
        mod44path : string, optional, default=None
            path with MOD44W Products and a VRT file

        Returns
        --------
        watermask : Nansat object with water mask in current projection

        See also
        ---------
        250 meters resolution watermask from MODIS 44W Product:
            http://www.glcf.umd.edu/data/watermask/

        '''
        mod44DataExist = True
        # check if path is given in input param or in environment
        if mod44path is None:
            mod44path = os.getenv('MOD44WPATH')
        if mod44path is None:
            mod44DataExist = False
        # check if VRT file exist
        elif not os.path.exists(mod44path + '/MOD44W.vrt'):
            mod44DataExist = False
        self.logger.debug('MODPATH: %s' % mod44path)

        if not mod44DataExist:
            # MOD44W data does not exist generate empty matrix
            watermaskArray = np.zeros([self.vrt.dataset.RasterXSize,
                                      self.vrt.dataset.RasterYSize])
            watermask = Nansat(domain=self, array=watermaskArray)
        else:
            # MOD44W data does exist: open the VRT file in Nansat
            watermask = Nansat(mod44path + '/MOD44W.vrt', mapperName='MOD44W',
                               logLevel=self.logger.level)
            # reproject on self or given Domain
            if dstDomain is None:
                watermask.reproject(self)
            else:
                watermask.reproject(dstDomain)

        return watermask

    def write_figure(self, fileName=None, bands=1, clim=None, addDate=False,
                     **kwargs):
        ''' Save a raster band to a figure in graphical format.

        Get numpy array from the band(s) and band information specified
        either by given band number or band id.
        -- If three bands are given, merge them and create PIL image.
        -- If one band is given, create indexed image
        Create Figure object and:
        Adjust the array brightness and contrast using the given min/max or
        histogram.
        Apply logarithmic scaling of color tone.
        Generate and append legend.
        Save the PIL output image in PNG or any other graphical format.
        If the filename extension is 'tif', the figure file is converted
        to GeoTiff

        Parameters
        -----------
        fileName : string, optional
            Output file name. if one of extensions 'png', 'PNG', 'tif',
            'TIF', 'bmp', 'BMP', 'jpg', 'JPG', 'jpeg', 'JPEG' is included,
            specified file is crated. otherwise, 'png' file is created.
            if None, the figure object is returned.
            if True, the figure is shown
        bands : integer or string or list (elements are integer or string),
            default = 1
            the size of the list has to be 1 or 3.
            if the size is 3, RGB image is created based on the three bands.
            Then the first element is Red, the second is Green,
            and the third is Blue.
        clim : list with two elements or 'hist' to specify range of colormap
            None (default) : min/max values are fetched from WKV,
            fallback-'hist'
            [min, max] : min and max are numbers, or
            [[min, min, min], [max, max, max]]: three bands used
            'hist' : a histogram is used to calculate min and max values
        addDate : boolean
            False (default) : no date will be aded to the caption
            True : the first time of the object will be added to the caption
        **kwargs : parameters for Figure().

        Modifies
        ---------
        if fileName is specified, creates image file

        Returns
        -------
        Figure object

        Example
        --------
        #write only indexed image, color limits from WKV or from histogram
        n.write_figure('test.jpg')
        #write only RGB image, color limits from histogram
        n.write_figure('test_rgb_hist.jpg', clim='hist', bands=[1, 2, 3])
        #write indexed image, apply log scaling and gamma correction,
        #add legend and type in title 'Title', increase font size and put 15
        tics
        n.write_figure('r09_log3_leg.jpg', logarithm=True, legend=True,
                                gamma=3, titleString='Title', fontSize=30,
                                numOfTicks=15)
        # write an image to png with transparent Mask set to color
        transparency=[0,0,0], following PIL alpha mask
        n.write_figure(fileName='transparent.png', bands=[3],
               mask_array=wmArray,
               mask_lut={0: [0,0,0]},
               clim=[0,0.15], cmapName='gray', transparency=[0,0,0])

        See also
        --------
        Figure()
        http://www.scipy.org/Cookbook/Matplotlib/Show_colormaps

        '''
        # convert <bands> from integer, or string, or list of strings
        # into list of integers
        if isinstance(bands, list):
            for i, band in enumerate(bands):
                bands[i] = self._get_band_number(band)
        else:
            bands = [self._get_band_number(bands)]

        # == create 3D ARRAY ==
        array = None
        for band in bands:
            # get array from band and reshape to (1,height,width)
            iArray = self[band]
            iArray = iArray.reshape(1, iArray.shape[0], iArray.shape[1])
            # create new 3D array or append band
            if array is None:
                array = iArray
            else:
                array = np.append(array, iArray, axis=0)

        # == CREATE FIGURE object and parse input parameters ==
        fig = Figure(array, **kwargs)
        array = None

        # == PREPARE cmin/cmax ==
        # check if cmin and cmax are given as the arguments
        if 'cmin' in kwargs.keys() and 'cmax' in kwargs.keys():
            clim = [kwargs['cmin'], kwargs['cmax']]

        # try to get clim from WKV if it is not given as the argument
        # if failed clim will be evaluated from histogram
        if clim is None:
            clim = [[], []]
            for i, iBand in enumerate(bands):
                try:
                    defValue = (self.vrt.dataset.GetRasterBand(iBand).
                                GetMetadataItem('minmax').split(' '))
                except:
                    clim = 'hist'
                    break
                clim[0].append(float(defValue[0]))
                clim[1].append(float(defValue[1]))

        # Estimate color min/max from histogram
        if clim == 'hist':
            clim = fig.clim_from_histogram()

        # modify clim to the proper shape [[min], [max]]
        # or [[min, min, min], [max, max, max]]
        if (len(clim) == 2 and
           ((isinstance(clim[0], float)) or (isinstance(clim[0], int))) and
           ((isinstance(clim[1], float)) or (isinstance(clim[1], int)))):
            clim = [[clim[0]], [clim[1]]]

        # if the len(clim) is not same as len(bands), the 1st element is used.
        for i in range(2):
            if len(clim[i]) != len(bands):
                clim[i] = [clim[i][0]] * len(bands)

        self.logger.info('clim: %s ' % clim)

        # == PREPARE caption ==
        if 'caption' in kwargs:
            caption = kwargs['caption']
        else:
            # get longName and units from vrt
            band = self.get_GDALRasterBand(bands[0])
            longName = band.GetMetadata().get('long_name', '')
            units = band.GetMetadata().get('units', '')

            # make caption from longname, units
            caption = longName + ' [' + units + ']'

        # add DATE to caption
        if addDate:
            caption += self.get_time()[0].strftime(' %Y-%m-%d')

        self.logger.info('caption: %s ' % caption)

        # == PROCESS figure ==
        fig.process(cmin=clim[0], cmax=clim[1], caption=caption)

        # == finally SAVE to a image file or SHOW ==
        if fileName is not None:
            if type(fileName) == bool and fileName:
                try:
                    if __IPYTHON__:
                        from matplotlib.pyplot import imshow, show
                        from numpy import array
                        sz = fig.pilImg.size
                        image = array(fig.pilImg.im)
                        if fig.pilImg.getbands() == ('P',):
                            image.resize(sz[0], sz[1])
                        elif fig.pilImg.getbands() == ('R', 'G', 'B'):
                            image.resize(sz[0], sz[1], 3)
                        imshow(image)
                        show()
                    else:
                        fig.pilImg.show()
                except:
                    fig.pilImg.show()
            elif type(fileName) == str:
                fig.save(fileName, **kwargs)
                # If tiff image, convert to GeoTiff
                if fileName[-3:] == 'tif':
                    self.vrt.copyproj(fileName)

        return fig

    def write_geotiffimage(self, fileName, bandID=1):
        ''' Writes an 8-bit GeoTiff image for a given band.

        The output GeoTiff image is convenient e.g. for display in a GIS tool.
        Colormap is fetched from the metadata item 'colormap'.
            Fallback colormap is 'jet'.
        Color limits are fetched from the metadata item 'minmax'.
            If 'minmax' is not specified, min and max of raster is used.

        The method can be replaced by using nansat.write_figure(),
        however, write_figure uses PIL which does not allow
        Tiff compression, giving much larger files

        Parameters
        -----------
        fileName : string
        bandID : integer or string(default = 1)

        '''
        bandNo = self._get_band_number(bandID)
        band = self.get_GDALRasterBand(bandID)
        minmax = band.GetMetadataItem('minmax')
        # Get min and max from band histogram if not given (from wkv)
        if minmax is None:
            (rmin, rmax) = band.ComputeRasterMinMax(1)
            minmax = str(rmin) + ' ' + str(rmax)

        bMin = float(minmax.split(' ')[0])
        bMax = float(minmax.split(' ')[1])
        # Make colormap from WKV information
        try:
            colormap = band.GetMetadataItem('colormap')
        except:
            colormap = 'jet'
        try:
            cmap = cm.get_cmap(colormap, 256)
            cmap = cmap(arange(256)) * 255
            colorTable = gdal.ColorTable()
            for i in range(cmap.shape[0]):
                colorEntry = (int(cmap[i, 0]), int(cmap[i, 1]),
                              int(cmap[i, 2]), int(cmap[i, 3]))
                colorTable.SetColorEntry(i, colorEntry)
        except:
            print 'Could not add colormap; Matplotlib may not be available.'
        # Write Tiff image, with data scaled to values between 0 and 255
        outDataset = gdal.GetDriverByName('Gtiff').Create(fileName,
                                                          band.XSize,
                                                          band.YSize, 1,
                                                          gdal.GDT_Byte,
                                                          ['COMPRESS=LZW'])
        data = self.__getitem__(bandNo)
        scaledData = ((data - bMin) / (bMax - bMin)) * 255
        outDataset.GetRasterBand(1).WriteArray(scaledData)
        outDataset.GetRasterBand(1).SetMetadata(band.GetMetadata())
        try:
            outDataset.GetRasterBand(1).SetColorTable(colorTable)
        except:
            # Happens after reprojection, a possible bug?
            print 'Could not set color table'
            print colorTable
        outDataset = None
        self.vrt.copyproj(fileName)

    def get_time(self, bandID=None):
        ''' Get time for dataset and/or its bands

        Parameters
        ----------
        bandID : int or str (default = None)
                band number or name

        Returns
        --------
        time : list with datetime objects for each band.
            If time is the same for all bands, the list contains 1 item

        '''
        time = []
        for i in range(self.vrt.dataset.RasterCount):
            band = self.get_GDALRasterBand(i + 1)
            try:
                time.append(dateutil.parser.parse(
                            band.GetMetadataItem('time')))
            except:
                self.logger.debug('Band ' + str(i + 1) + ' has no time')
                time.append(None)

        if bandID is not None:
            bandNumber = self._get_band_number(bandID)
            return time[bandNumber - 1]
        else:
            return time

    def get_metadata(self, key=None, bandID=None):
        ''' Get metadata from self.vrt.dataset

        Parameters
        ----------
        key : string, optional
            name of the metadata key. If not givem all metadata is returned
        bandID : int or str, optional
            number or name of band to get metadata from.
            If not given, global metadata is returned

        Returns
        --------
        a string with metadata if key is given and found
        an empty string if key is given and not found
        a dictionary with all metadata if key is not given

        '''
        # get all metadata from dataset or from band
        if bandID is None:
            metadata = self.vrt.dataset.GetMetadata()
        else:
            metadata = self.get_GDALRasterBand(bandID).GetMetadata()

        # get all metadata or from a key
        if key is not None:
            metadata = metadata.get(key, None)

        return metadata

    def set_metadata(self, key='', value='', bandID=None):
        ''' Set metadata to self.raw.dataset and self.vrt.dataset

        Parameters
        -----------
        key : string or dictionary with strings
            name of the metadata, or dictionary with metadata names, values
        value : string
            value of metadata
        bandID : int or str
            number or name of band
            Without : global metadata is set

        Modifies
        ---------
        self.raw.dataset : sets metadata in GDAL raw dataset
        self.vrt.dataset : sets metadata in GDAL current dataset

        '''
        # set all metadata to the dataset or to the band
        if bandID is None:
            metaReceiverRAW = self.raw.dataset
            metaReceiverVRT = self.vrt.dataset
        else:
            bandNumber = self._get_band_number(bandID)

            metaReceiverRAW = self.raw.dataset.GetRasterBand(bandNumber)
            metaReceiverVRT = self.vrt.dataset.GetRasterBand(bandNumber)

        # set metadata from dictionary or from single pair key,value
        if type(key) == dict:
            for k in key:
                metaReceiverRAW.SetMetadataItem(k, key[k])
                metaReceiverVRT.SetMetadataItem(k, key[k])
        else:
            metaReceiverRAW.SetMetadataItem(key, value)
            metaReceiverVRT.SetMetadataItem(key, value)

    def _get_mapper(self, mapperName, **kwargs):
        ''' Create VRT file in memory (VSI-file) with variable mapping

        If mapperName is given only this mapper will be used,
        else loop over all availble mappers in mapperList to get the
        matching one.
        In the loop :
            If the specific error appears the mapper is not used
            and the next mapper is tested.
            Otherwise the mapper returns VRT.
        If type of the sensor is identified, add mapping variables.
        If all mappers fail, make simple copy of the input DS into a VSI/VRT

        Parameters
        -----------
        mapperName : string, optional (e.g. 'ASAR' or 'merisL2')

        Returns
        --------
        tmpVRT : VRT object
            tmpVRT.dataset is a GDAL VRT dataset

        Raises
        --------
        Error : occurs if given mapper cannot open the input file

        '''
        # open GDAL dataset. It will be parsed to all mappers for testing
        try:
            gdalDataset = gdal.Open(self.fileName)
        except RuntimeError:
            print ('GDAL could not open ' + self.fileName +
                   ', trying to read with Nansat mappers...')
            gdalDataset = None
        if gdalDataset is not None:
            # get metadata from the GDAL dataset
            metadata = gdalDataset.GetMetadata()
        else:
            metadata = None

        tmpVRT = None

        if mapperName is not '':
            # If a specific mapper is requested, we test only this one.
            # Stripping off eventual 'mapper_' and '.py' and converting
            # to lowercase
            mapperName = mapperName.replace('mapper_',
                                            '').replace('.py', '').lower()
            # create VRT
            try:
                mapper_module = __import__('mapper_' + mapperName)
            except ImportError:
                raise Error('Mapper ' + mapperName + ' not in PYTHONPATH')
            tmpVRT = mapper_module.Mapper(self.fileName, gdalDataset,
                                          metadata, **kwargs)
            self.mapper = mapperName
        else:
            # We test all mappers, import one by one
            for iMapper in self.mapperList:
                # get rid of .py extension
                iMapper = iMapper.replace('.py', '')
                self.logger.debug('Trying %s...' % iMapper)
                try:
                    mapper_module = __import__(iMapper)
                    # create a Mapper object and get VRT dataset from it
                    tmpVRT = mapper_module.Mapper(self.fileName, gdalDataset,
                                                  metadata, **kwargs)
                    self.logger.info('Mapper %s - success!' % iMapper)
                    self.mapper = iMapper
                    break
                except:
                    pass

        # if no mapper fits, make simple copy of the input DS into a VSI/VRT
        if tmpVRT is None and gdalDataset is not None:
            self.logger.warning('No mapper fits, returning GDAL bands!')
            tmpVRT = VRT(gdalDataset=gdalDataset)
            for iBand in range(gdalDataset.RasterCount):
                tmpVRT._create_band({'SourceFilename': self.fileName,
                                     'SourceBand': iBand + 1})
                tmpVRT.dataset.FlushCache()

        # if GDAL cannot open the file, and no mappers exist which can make VRT
        if tmpVRT is None and gdalDataset is None:
            raise GDALError('NANSAT can not open the file ' + self.fileName)

        return tmpVRT

    def _get_pixelValue(self, val, defVal):
        if val == '':
            return defVal
        else:
            return val

    def _get_band_number(self, bandID):
        '''Return absolute band number

        Check if given bandID is valid
        Return absolute number of the band in the VRT

        Parameters
        ----------
        bandID : int or str or dict
            if int : checks if such band exists and returns band_id
            if str : finds band with coresponding name
            if dict : finds first band with given metadata

        Returns
        --------
        int : absolute band number

        '''
        bandNumber = 0
        # if bandID is str: create simple dict with seraching criteria
        if type(bandID) == str:
            bandID = {'name': bandID}

        # if bandID is dict: search self.bands with seraching criteria
        if type(bandID) == dict:
            bandsMeta = self.bands()
            for b in bandsMeta:
                numCorrectKeys = 0
                for key in bandID:
                    if (key in bandsMeta[b] and
                            bandID[key] == bandsMeta[b][key]):
                        numCorrectKeys = numCorrectKeys + 1
                    if numCorrectKeys == len(bandID):
                        bandNumber = b
                        break

        # if bandID is int and with bounds: return this number
        if (type(bandID) == int and bandID >= 1 and
                bandID <= self.vrt.dataset.RasterCount):
            bandNumber = bandID

        # if no bandNumber found - raise error
        if bandNumber == 0:
            raise OptionError('Cannot find band %s! '
                              'bandNumber is from 1 to %s'
                              % (str(bandID), self.vrt.dataset.RasterCount))

        return bandNumber

    def process(self, opts=None):
        '''Default L2 processing of Nansat object. Overloaded in childs.'''

    def export_band(self, fileName, bandID=1, driver='netCDF'):
        '''Export only one band of the Nansat object
        Get array from the required band
        Create temporary Nansat from the array
        Export temporary Nansat to file

        Parameters
        ----------
        fileName : str
            name of the output file
        bandID : int or str, [1]
            number of name of the band
        driver : str, ['netCDF']
            name of the GDAL Driver (format) to use

        '''
        # get array from self
        bandArray = self[bandID]
        # get root, band metadata
        rootMetadata = self.get_metadata()
        bandMetadata = self.get_metadata(bandID=bandID)
        # create temporary nansat
        tmpNansat = Nansat(domain=self, array=bandArray)
        # set metadata
        tmpNansat.set_metadata(rootMetadata)
        tmpNansat.set_metadata(bandMetadata, bandID=1)
        # export
        tmpNansat.export(fileName, driver=driver)

    def get_transect(self, points=None, bandList=[1], latlon=True,
                     transect=True, returnOGR=False, layerNum=0,
                     smooth=0, **kwargs):
        '''Get transect from two poins and retun the values by numpy array

        Parameters
        ----------
        points : tuple with one or more points or shape file name
            i.e. ((lon1, lat1),(lon2, lat2),(lon3, lat3), ...) or
                 ((col1, row1),(col2, row2),(col3, row3), ...)
        bandList : list of int or string
            elements of the list are band number or band Name
        latlon : bool
            If the points in lat/lon, then True.
            If the points in pixel/line, then False.
        transect : bool
            If True, get all transact values
            If False, get values of points
        returnOGR: bool
            If True, then return numpy array
            If False, return OGR object
        layerNum: int
            If shapefile is given as points, it is the number of the layer
        smooth: int or [int, int]
            If smooth or smooth[0] is greater than 0, smooth every transect
            pixel as the median (default, smooth[1]=0) or mean (smooth[1]=1)
            value in a box with sides equal to the given number.
            smooth or smooth[0] must be 0 or a positive odd number
            smooth[1] can be 0 or 1 for median or mean

        vmin, vmax : int (optional)
            minimum and maximum pixel values of an image shown
            in case points is None.

        Returns
        --------
        if returnOGR:
            transect : OGR object with points coordinates and values
        else:
            transect : list or
                values of the transect or OGR object with the transect values
            [lonVector, latVector] : list with longitudes, latitudes
            pixlinCoord : numpy array with pixels and lines coordinates

        '''
        smooth_function = scipy.stats.nanmedian
        if type(smooth) is list:
            if smooth[0] < 0:
                raise ValueError("smooth[0] must be 0 or a positive odd number.")
            if smooth[0] > 0 and (smooth[0] % 2) != 1:
                raise ValueError("The kernel size smooth[0] should be odd.")
            if not smooth[1] == 0 and not smooth[1] == 1:
                raise ValueError("smooth[1] must be 0 or 1 for median or mean filter.")
            if smooth[1] == 1:
                smooth_function = scipy.stats.nanmean
        else:
            if smooth < 0:
                raise ValueError("smooth must be 0 or a positive odd number.")
            if smooth > 0 and (smooth % 2) != 1:
                raise ValueError("The kernel size smooth should be odd.")
            tmp = smooth
            smooth = []
            smooth.append(tmp)

        data = None
        # if shapefile is given, get corner points from it
        if type(points) == str:
            nansatOGR = Nansatshape(fileName=points)
            #nansatOGR = NansatOGR(fileName=points, layerNum=layerNum)
            points, latlon = nansatOGR.get_corner_points(latlon)

        # if points is not given, get points from GUI ...
        if points is None:
            firstBand = bandList[0]
            if type(firstBand) == str:
                firstBand = self._get_band_number(firstBand)
            data = self[firstBand]

            browser = PointBrowser(data, **kwargs)
            browser.get_points()
            points = tuple(browser.coordinates)
            latlon = False

        # get wkt
        wkt = self._get_projection(self.vrt.dataset)

        pixlinCoord = np.array([[], []])
        for iPoint in range(len(points)):
            # if one point is given
            if type(points[iPoint]) != tuple:
                point0 = (points[0], points[1])
                point1 = (points[0], points[1])
            # if we want points ...
            elif not transect:
                point0 = (points[iPoint][0], points[iPoint][1])
                point1 = (points[iPoint][0], points[iPoint][1])
            # if we want a transect ...
            else:
                try:
                    point0 = points[iPoint]
                    point1 = points[iPoint + 1]
                except:
                    break
            # if points in degree, convert them into pix/lin
            if latlon:
                pix, lin = self._transform_points([point0[0], point1[0]],
                                                  [point0[1], point1[1]],
                                                  DstToSrc=1)
                point0 = (pix[0], lin[0])
                point1 = (pix[1], lin[1])
            # compute Euclidean distance between point0 and point1
            length = int(np.hypot(point0[0] - point1[0],
                                  point0[1] - point1[1]))
            # if a point is given
            if length == 0:
                length = 1
            # get sequential coordinates on pix/lin between two points
            pixVector = list(np.linspace(point0[0],
                                         point1[0],
                                         length).astype(int))
            linVector = list(np.linspace(point0[1],
                                         point1[1],
                                         length).astype(int))
            pixlinCoord = np.append(pixlinCoord,
                                    [pixVector, linVector],
                                    axis=1)
            if smooth[0]:
                pixlinCoord0 = pixlinCoord - int(smooth[0]) / 2
                pixlinCoord1 = pixlinCoord + int(smooth[0]) / 2

        # convert pix/lin into lon/lat
        lonVector, latVector = self._transform_points(pixlinCoord[0],
                                                      pixlinCoord[1],
                                                      DstToSrc=0)
        transect = []
        # get data
        for iBand in bandList:
            if type(iBand) == str:
                iBand = self._get_band_number(iBand)
            if data is None:
                data = self[iBand]
            # extract values
            if smooth[0]:
                transect0 = []
                for xmin, xmax, ymin, ymax in zip(pixlinCoord0[1],
                                                  pixlinCoord1[1],
                                                  pixlinCoord0[0],
                                                  pixlinCoord1[0]):
                    transect0.append(smooth_function(data[xmin:xmax,
                                                          ymin:ymax],
                                                     axis=None))
                transect.append(transect0)
            else:
                transect.append(data[list(pixlinCoord[1]),
                                list(pixlinCoord[0])].tolist())
            data = None
        if returnOGR:
            # Lists for field names and datatype
            names = ['X (pixel)', 'Y (line)']
            formats = ['i4', 'i4']
            for iBand in bandList:
                names.append('transect_' + str(iBand))
                formats.append('f8')
            # Create zeros structured numpy array
            fieldValues = np.zeros(len(pixlinCoord[1]),
                                   dtype={'names': names,
                                          'formats': formats})
            # Set values into the structured numpy array
            fieldValues['X (pixel)'] = pixlinCoord[0]
            fieldValues['Y (line)'] = pixlinCoord[1]
            for i, iBand in enumerate(bandList):
                fieldValues['transect_' + str(iBand)] = transect[i]
            # Create Nansatshape object
            srs = osr.SpatialReference()
            srs.ImportFromWkt(wkt)
            NansatOGR = Nansatshape(srs=srs)
            # Set features and geometries into the Nansatshape
            NansatOGR.add_features(coordinates=[lonVector, latVector],
                                   values=fieldValues,
                                   AddPixLine=False)
            # Return Nansatshape object
            return NansatOGR
        else:
            return transect, [lonVector, latVector], pixlinCoord.astype(int)
=======
# Name:    nansat.py
# Name:  nansat.py
# Purpose: Container of Nansat class
# Authors:      Asuka Yamakawa, Anton Korosov, Knut-Frode Dagestad,
#               Morten W. Hansen, Alexander Myasoyedov,
#               Dmitry Petrenko, Evgeny Morozov
# Created:      29.06.2011
# Copyright:    (c) NERSC 2011 - 2013
# Licence:
# This file is part of NANSAT.
# NANSAT is free software: you can redistribute it and/or modify
# it under the terms of the GNU General Public License as published by
# the Free Software Foundation, version 3 of the License.
# http://www.gnu.org/licenses/gpl-3.0.html
# This program is distributed in the hope that it will be useful,
# but WITHOUT ANY WARRANTY without even the implied warranty of
# MERCHANTABILITY or FITNESS FOR A PARTICULAR PURPOSE.

# import standard and additional libraries
from nansat_tools import *
import scipy

# import nansat parts
try:
    from domain import Domain
except ImportError:
    warnings.warn('Cannot import Domain!'
                  'Nansat will not work.')

try:
    from figure import Figure
except ImportError:
    warnings.warn('Cannot import Figure!'
                  'Nansat will not work.')

try:
    from vrt import VRT
except ImportError:
    warnings.warn('Cannot import VRT!'
                  'Nansat will not work.')

try:
    from nansatshape import Nansatshape
except ImportError:
    warnings.warn('Cannot import NansatOGR!'
                  'Nansat will not work.')

# Force GDAL to raise exceptions
try:
    gdal.UseExceptions()
except:
    warnings.warn('GDAL will not raise exceptions.'
                  'Probably GDAL is not installed')

# Set environment variables, the script directory
nansathome = os.path.dirname(os.path.abspath(inspect.getfile(
                                             inspect.currentframe())))
sys.path.append(nansathome)
sys.path.append(nansathome + '/mappers/')
if not 'GDAL_DRIVER_PATH' in os.environ:
    os.environ['GDAL_DRIVER_PATH'] = nansathome + '/pixelfunctions/'

# Compile pixelfunctions if not already done.
if sys.platform.startswith('win'):
    if not os.path.exists(nansathome + '/pixelfunctions/gdal_PIXFUN.DLL'):
        print 'Cannot find "gdal_PIXFUN.dll". Compile pixelfunctions !!'
else:
    if not os.path.exists(nansathome + '/pixelfunctions/gdal_PIXFUN.so'):
        print 'Cannot find "gdal_PIXFUN.so". Compiling pixelfunctions...'
        os.system('cd ' + nansathome + '/pixelfunctions/; make clean; make')


class Nansat(Domain):
    '''Container for geospatial data, performs all high-level operations

    n = Nansat(fileName) opens the file with satellite or model data for
    reading, adds scientific metadata to bands, and prepares the data for
    further handling.

    The instance of Nansat class (the object <n>) contains information
    about geographical reference of the data (e.g raster size, pixel
    resolution, type of projection, etc) and about bands with values of
    geophysical variables (e.g. water leaving radiance, normalized radar
    cross section, chlrophyll concentraion, etc). The object <n> has methods
    for high-level operations with data. E.g.:
    * reading data from file (Nansat.__getitem__);
    * visualization (Nansat.write_figure);
    * changing geographical reference (Nansat.reproject);
    * exporting (Nansat.export)
    * and much more...

    Nansat inherits from Domain (container of geo-reference information)
    Nansat uses instance of VRT (wraper around GDAL VRT-files)
    Nansat uses instance of Figure (collection of methods for visualization)
    '''

    def __init__(self, fileName='', mapperName='', domain=None,
                 array=None, parameters=None, logLevel=30, **kwargs):
        '''Create Nansat object

        if <fileName> is given:
            Open GDAL dataset,
            Read metadata,
            Generate GDAL VRT file with mapping of variables in memory
            Create logger
            Create Nansat object for perfroming high-level operations
        if <domain> and <array> are given:
            Create VRT object from data in <array>
            Add geolocation from <domain>

        Parameters
        -----------
        fileName : string
            location of the file
        mapperName : string, optional
            name of the mapper from nansat/mappers dir. E.g.
            'ASAR', 'hirlam', 'merisL1', 'merisL2', etc.
        domain : Domain object
            Geo-reference of a new raster
        array : numpy array
            Firts band of a new raster
        parameters : dictionary
            Metadata for the 1st band of a new raster,e.g. name, wkv, units,...
        logLevel : int, optional, default: logging.DEBUG (30)
            Level of logging. See: http://docs.python.org/howto/logging.html
        kwargs : additional arguments for mappers

        Creates
        --------
        self.mapperList : list of file names
            list of available working mappers
        self.fileName : file name
            set file name given by the argument
        self.raw : Mapper(VRT) object
            set VRT object with VRT dataset with mapping of variables
        self.vrt : Mapper(VRT) object
            Copy of self.raw
        self.logger : logging.Logger
            logger for output debugging info
        self.name : string
            name of object (for writing KML)

        '''
        # check the arguments
        if fileName == '' and domain is None:
            raise OptionError('Either fileName or domain is required.')

        # create logger
        self.logger = add_logger('Nansat', logLevel)

        # empty dict of VRTs with added bands
        self.addedBands = {}

        # add all available mappers if mapperName is not given
        self.mapper = 'None'
        self.mapperList = []
        if mapperName is '':
            for folder in sys.path:
                for mapper in glob.glob(folder + '/mapper_*.py'):
                    self.mapperList.append(os.path.basename(mapper))

            # pop and append generic mapper to the end
            self.mapperList.pop(self.mapperList.index('mapper_generic.py'))
            self.mapperList.append('mapper_generic.py')

        self.logger.debug('Mappers: ' + str(self.mapperList))

        # set input file name
        self.fileName = fileName
        # name, for compatibility with some Domain methods
        self.name = os.path.basename(fileName)
        self.path = os.path.dirname(fileName)

        # create self.raw from a file using mapper or...
        if fileName != '':
            # Make original VRT object with mapping of variables
            self.raw = self._get_mapper(mapperName, **kwargs)
            # Set current VRT object
            self.vrt = self.raw.copy()
        # ...create using array, domain, and parameters
        else:
            # Get vrt from domain
            self.raw = VRT(gdalDataset=domain.vrt.dataset)
            # Set current VRT object
            self.vrt = VRT(gdalDataset=domain.vrt.dataset)
            if array is not None:
                # add a band from array
                self.add_band(array=array, parameters=parameters)

        self.logger.debug('Object created from %s ' % self.fileName)

    def __getitem__(self, bandID):
        ''' Returns the band as a NumPy array, by overloading []

        Parameters
        -----------
        bandID : int or str
            If int, array from band with number <bandID> is returned
            If string, array from band with metadata 'name' equal to
            <bandID> is returned

        Returns
        --------
        self.get_GDALRasterBand(bandID).ReadAsArray() : NumPy array

        '''
        # get band
        band = self.get_GDALRasterBand(bandID)
        # get expression from metadata
        expression = band.GetMetadata().get('expression', '')
        # get data
        bandData = band.ReadAsArray()
        # execute expression if any
        if expression != '':
            bandData = eval(expression)

        # Set invalid and missing data to np.nan
        if band.GetMetadata().has_key('_FillValue'):
            fillValue = float(band.GetMetadata()['_FillValue'])
            try:
                bandData[bandData == fillValue] = np.nan
            except:
                self.logger.info('Cannot replace _FillValue values with np.NAN!')
        try:
            bandData[np.isinf(bandData)] = np.nan
        except:
            self.logger.info('Cannot replace inf values with np.NAN!')


        return bandData

    def __repr__(self):
        '''Creates string with basic info about the Nansat object'''

        outString = '-' * 40 + '\n'
        outString += self.fileName + '\n'
        outString += '-' * 40 + '\n'
        outString += 'Mapper: ' + self.mapper + '\n'
        outString += '-' * 40 + '\n'
        outString += self.list_bands(False)
        outString += '-' * 40 + '\n'
        outString += Domain.__repr__(self)
        return outString

    def add_band(self, fileName=None, vrt=None, bandID=1, array=None,
                 parameters=None, resamplingAlg=1, nomem=False):
        '''Add band from the array to self.vrt

        Create VRT object which contains VRT and RAW binary file and append it
        to self.addedBands
        Create new band in self.raw which points to this vrt

        NB : Adding band is possible for raw (nonprojected, nonresized) images
        only. Adding band will cancel any previous reproject() or resize().

        Parameters
        -----------
        fileName : string, name of the file, source of band
        vrt : VRT, source of band
        bandID : int, number of the band in fileName or in vrt
        array : Numpy array with band data
        parameters : dictionary, band metadata: wkv, name, etc.
        resamplingAlg : 0, 1, 2 stands for nearest, bilinear, cubic
        nomem : boolean, saves the vrt to a tempfile if nomem is True

        Modifies
        ---------
        Creates VRT object with VRT-file and RAW-file
        Adds band to the self.vrt

        '''
        # None => {} in input p
        if parameters is None:
            parameters = {}

        # default added vrt, source bandNumber and metadata
        vrt2add = None
        bandNumber = None
        p2add = {}

        # get band from input file name
        if fileName is not None:
            # create temporary nansat object
            n = Nansat(fileName)
            # reproject onto current grid
            n.reproject(self)
            # get vrt to be added
            vrt2add = n.vrt
            # get band metadata
            bandNumber = n._get_band_number(bandID)
            p2add = n.get_metadata(bandID=bandID)

        # get band from input VRT
        if vrt is not None:
            # get VRT to be added
            vrt2add = vrt
            # get band metadata
            bandNumber = bandID
            p2add = vrt.dataset.GetRasterBand(bandID).GetMetadata()

        # get band from input array
        if array is not None:
            if array.shape == self.shape():
                # create VRT from array
                vrt2add = VRT(array=array, nomem=nomem)
            else:
                # create VRT from resized array
                srcVRT = VRT(array=array, nomem=nomem)
                vrt2add = srcVRT.get_resized_warped_vrt(self.shape()[1],
                                                        self.shape()[0],
                                                        resamplingAlg)
            # set parameters
            bandNumber = 1

        # add parameters from input
        for pKey in parameters:
            p2add[pKey] = parameters[pKey]

        # add the array band into self.vrt and get bandName
        bandName = self.raw._create_band({'SourceFilename': vrt2add.fileName,
                                          'SourceBand': bandNumber}, p2add)
        # add VRT with the band to the dictionary
        # (not to loose the VRT object and VRT file in memory)
        self.addedBands[bandName] = vrt2add
        self.raw.dataset.FlushCache()  # required after adding bands
        # copy raw VRT object to the current vrt
        self.vrt = self.raw.copy()

    def bands(self):
        ''' Make a dictionary with all bands metadata

        Returns
        --------
        b : dictionary
            key = N, value = dict with all band metadata

        '''
        b = {}
        for iBand in range(self.vrt.dataset.RasterCount):
            b[iBand + 1] = self.get_metadata(bandID=iBand + 1)

        return b

    def has_band(self, band):
        for b in self.bands():
            if self.bands()[b]['name'] == band:
                return True
        return False

    def export(self, fileName, rmMetadata=[], addGeolocArray=True,
               addGCPs=True, driver='netCDF', bottomup=False):
        '''Export Nansat object into netCDF or GTiff file

        Parameters
        -----------
        fileName : str
            output file name
        rmMetadata : list
            metadata names for removal before export.
            e.g. ['name', 'colormap', 'source', 'sourceBands']
        addGeolocArray : bool
            add geolocation array datasets to exported file?
        addGCPs : bool
            add GCPs?  to exported file?
        driver : str
            Name of GDAL driver (format)
        bottomup : bool
            Write swath-projected data bottomup?

        Modifies
        ---------
        Create a netCDF file

        !! NB
        ------
        If number of bands is more than one,
        serial numbers are added at the end of each band name.

        It is possible to fix it by changing
        line.4605 in GDAL/frmts/netcdf/netcdfdataset.cpp :
        'if( nBands > 1 ) sprintf(szBandName,"%s%d",tmpMetadata,iBand);'
        --> 'if( nBands > 1 ) sprintf(szBandName,"%s",tmpMetadata);'

        CreateCopy fails in case the band name has special characters,
        e.g. the slash in 'HH/VV'.

        '''
        # temporary VRT for exporting
        exportVRT = self.vrt.copy()
        exportVRT.real = []
        exportVRT.imag = []

        # Find complex data band
        complexBands = []
        node0 = Node.create(exportVRT.read_xml())
        for iBand in node0.nodeList('VRTRasterBand'):
            dataType = iBand.getAttribute('dataType')
            if dataType[0] == 'C':
                complexBands.append(int(iBand.getAttribute('band')))

        # if data includes complex data,
        # create two bands from real and imaginary data arrays
        if len(complexBands) != 0:
            for i in complexBands:
                bandMetadataR = self.get_metadata(bandID=i)
                bandMetadataR.pop('dataType')
                try:
                    bandMetadataR.pop('PixelFunctionType')
                except:
                    pass
                # Copy metadata and modify 'name' for real and imag bands
                bandMetadataI = bandMetadataR.copy()
                bandMetadataR['name'] = bandMetadataR.pop('name') + '_real'
                bandMetadataI['name'] = bandMetadataI.pop('name') + '_imag'
                # Create bands from the real and imaginary numbers
                exportVRT.real.append(VRT(array=self[i].real))
                exportVRT.imag.append(VRT(array=self[i].imag))

                metaDict = [{'src': {
                             'SourceFilename': exportVRT.real[-1].fileName,
                             'SourceBand':  1},
                             'dst': bandMetadataR},
                            {'src': {
                             'SourceFilename': exportVRT.imag[-1].fileName,
                             'SourceBand':  1},
                             'dst': bandMetadataI}]
                exportVRT._create_bands(metaDict)
            # delete the complex bands
            exportVRT.delete_bands(complexBands)

        # add bands with geolocation arrays to the VRT
        if addGeolocArray and len(exportVRT.geolocationArray.d) > 0:
            exportVRT._create_band(
                {'SourceFilename': self.vrt.geolocationArray.d['X_DATASET'],
                 'SourceBand': int(self.vrt.geolocationArray.d['X_BAND'])},
                {'wkv': 'longitude',
                 'name': 'GEOLOCATION_X_DATASET'})
            exportVRT._create_band(
                {'SourceFilename': self.vrt.geolocationArray.d['Y_DATASET'],
                 'SourceBand': int(self.vrt.geolocationArray.d['Y_BAND'])},
                {'wkv': 'latitude',
                 'name': 'GEOLOCATION_Y_DATASET'})

        gcps = exportVRT.dataset.GetGCPs()
        if addGCPs and len(gcps) > 0:
            # add GCPs in VRT metadata and remove geotransform
            exportVRT._add_gcp_metadata(bottomup)
            exportVRT._remove_geotransform()

        # add projection metadata
        srs = self.vrt.dataset.GetProjection()
        exportVRT.dataset.SetMetadataItem('NANSAT_Projection',
                                          srs.replace(',',
                                                      '|').replace('"', '&'))

        # add GeoTransform metadata
        geoTransformStr = str(self.vrt.dataset.GetGeoTransform()).replace(',',
                                                                          '|')
        exportVRT.dataset.SetMetadataItem('NANSAT_GeoTransform',
                                          geoTransformStr)

        # manage metadata for each band
        for iBand in range(exportVRT.dataset.RasterCount):
            band = exportVRT.dataset.GetRasterBand(iBand + 1)
            bandMetadata = band.GetMetadata()
            # set NETCDF_VARNAME
            try:
                bandMetadata['NETCDF_VARNAME'] = bandMetadata['name']
            except:
                self.logger.warning('Unable to set NETCDF_VARNAME for band %d'
                                    % (iBand + 1))
            # remove unwanted metadata from bands
            for rmMeta in rmMetadata:
                try:
                    bandMetadata.pop(rmMeta)
                except:
                    self.logger.info('Unable to remove metadata'
                                     '%s from band %d' % (rmMeta, iBand + 1))
            band.SetMetadata(bandMetadata)

        # remove unwanted global metadata
        globMetadata = exportVRT.dataset.GetMetadata()
        for rmMeta in rmMetadata:
            try:
                globMetadata.pop(rmMeta)
            except:
                self.logger.info('Global metadata %s not found' % rmMeta)
        exportVRT.dataset.SetMetadata(globMetadata)

        # if output filename is same as input one...
        if self.fileName == fileName:
            numOfBands = self.vrt.dataset.RasterCount
            # create VRT from each band and add it
            for iBand in range(numOfBands):
                vrt = VRT(array=self[iBand + 1])
                self.add_band(vrt=vrt)
                metadata = self.get_metadata(bandID=iBand + 1)
                self.set_metadata(key=metadata,
                                  bandID=numOfBands + iBand + 1)

            # remove source bands
            self.vrt.delete_bands(range(1, numOfBands))

        # set CreateCopy() options
        if bottomup:
            options = 'WRITE_BOTTOMUP=NO'
        else:
            options = 'WRITE_BOTTOMUP=YES'

        # Create an output file using GDAL
        self.logger.debug('Exporting to %s using %s...' % (fileName, driver))
        dataset = gdal.GetDriverByName(driver).CreateCopy(fileName,
                                                          exportVRT.dataset,
                                                          options=[options])
        self.logger.debug('Export - OK!')

    def _get_new_rastersize(self, factor=1, width=None, height=None):
        # get current shape
        rasterYSize = float(self.shape()[0])
        rasterXSize = float(self.shape()[1])

        # estimate factor if width or height is given
        if width is not None:
            factor = float(width) / rasterXSize
        if height is not None:
            factor = float(height) / rasterYSize

        # calculate new size
        newRasterYSize = int(rasterYSize * factor)
        newRasterXSize = int(rasterXSize * factor)

        self.logger.info('New size/factor: (%f, %f)/%f' %
                        (newRasterXSize, newRasterYSize, factor))

        return newRasterYSize, newRasterXSize

    def resize(self, factor=1, width=None, height=None, eResampleAlg=-1):
        '''Proportional resize of the dataset.

        The dataset is resized as (xSize*factor, ySize*factor) or
        (width, calulated height) or (calculated width, height).
        self.vrt is rewritten to the the downscaled sizes.

        Georeference is stored in the object. Useful e.g. for export.
        If GCPs are given in a dataset, they are also rewritten.
        If resize() is called without any parameters then previsous
        resizing/reprojection cancelled.

        WARNING: It seems like the function is presently not working for complex
        bands bands - in case this kind of data is needed
        it should be copied to a numpy array which is added as a band before
        resizing.

        Parameters
        -----------
        Either factor, or width, or height should be given:
            factor : float, optional, default=1
            width : int, optional
            height : int, optional
            eResampleAlg : int (GDALResampleAlg), optional
                -1 : Average,
                0 : NearestNeighbour,
                1 : BILINEAR,
                2 : BICUBIC
                3 : ANTIALIAS

        Modifies
        ---------
        self.vrt.dataset : VRT dataset of VRT object
            raster size are modified to downscaled size.
            If GCPs are given in the dataset, they are also overwritten.

        '''
        # resize back to original size/setting
        if factor == 1 and width is None and height is None:
            self.vrt = self.raw.copy()
            return

        # replce self.vrt to desized VRT
        self.vrt = self.raw.get_resized_vrt(factor,
                                            width,
                                            height,
                                            eResampleAlg)

    def get_GDALRasterBand(self, bandID=1):
        ''' Get a GDALRasterBand of a given Nansat object

        If str is given find corresponding band number
        If int is given check if band with this number exists.
        Get a GDALRasterBand from vrt.

        Parameters
        -----------
        bandID : serial number or string, optional (default is 1)
            if number - a band number of the band to fetch
            if string bandID = {'name': bandID}

        Returns
        --------
        GDAL RasterBand

        Example
        -------
        b = n.get_GDALRasterBand(1)
        b = n.get_GDALRasterBand('sigma0')

        '''
        # get band number
        bandNumber = self._get_band_number(bandID)
        # the GDAL RasterBand of the corresponding band is returned
        return self.vrt.dataset.GetRasterBand(bandNumber)

    def list_bands(self, doPrint=True):
        ''' Show band information of the given Nansat object

        Show serial number, longName, name and all parameters
        for each band in the metadata of the given Nansat object.

        Parameters
        -----------
        doPrint : boolean, optional, default=True
            do print, otherwise it is returned as string

        Returns
        --------
        outString : String
            formatted string with bands info

        '''
        # get dictionary of bands metadata
        bands = self.bands()
        outString = ''

        for b in bands:
            # print band number, name
            outString += 'Band : %d %s\n' % (b, bands[b].get('name', ''))
            # print band metadata
            for i in bands[b]:
                outString += '  %s: %s\n' % (i, bands[b][i])
        if doPrint:
            # print to screeen
            print outString
        else:
            return outString

    def reproject(self, dstDomain=None, eResampleAlg=0, blockSize=None,
                  WorkingDataType=None, tps=False, **kwargs):
        ''' Change projection of the object based on the given Domain

        Warp the raw VRT using AutoCreateWarpedVRT() using projection
        from the dstDomain.
        Modify XML content of the warped vrt using the Domain parameters.
        Generate warpedVRT and replace self.vrt with warpedVRT.
        If current object spans from 0 to 360 and dstDomain is west of 0,
        the object is shifted by 180 westwards.

        Parameters
        -----------
        dstDomain : domain
            destination Domain where projection and resolution are set
        eResampleAlg : int (GDALResampleAlg)
            0 : NearestNeighbour
            1 : Bilinear
            2 : Cubic,
            3 : CubicSpline
            4 : Lancoz
        blockSize : int
            size of blocks for resampling. Large value decrease speed
            but increase accuracy at the edge
        WorkingDataType : int (GDT_int, ...)
            type of data in bands. Shuold be integer for int32 bands
        tps : boolean
            Use thin-spline trasnformation or not

        Modifies
        ---------
        self.vrt : VRT object with VRT dataset
            replaced to warpedVRT dataset

        See Also
        ---------
        http://www.gdal.org/gdalwarp.html
        '''
        # dereproject
        self.vrt = self.raw.copy()

        # if no domain: quit
        if dstDomain is None:
            return

        # if self spans from 0 to 360 and dstDomain is west of 0:
        #     shift self westwards by 180 degrees
        # check span
        srcCorners = self.get_corners()
        if (round(min(srcCorners[0])) == 0 and
            round(max(srcCorners[0])) == 360):
            # check intersection of src and dst
            dstCorners = dstDomain.get_corners()
            if min(dstCorners[0]) < 0:
                # shift
                self.raw = self.raw.get_shifted_vrt(-180)

        # get projection of destination dataset
        dstSRS = dstDomain.vrt.dataset.GetProjection()

        # get destination GCPs
        dstGCPs = dstDomain.vrt.dataset.GetGCPs()
        if len(dstGCPs) > 0:
            # get projection of destination GCPs
            dstSRS = dstDomain.vrt.dataset.GetGCPProjection()

        xSize = dstDomain.vrt.dataset.RasterXSize
        ySize = dstDomain.vrt.dataset.RasterYSize

        # get geoTransform
        if 'use_gcps' in kwargs.keys() and kwargs['use_gcps']==False:
            corners = dstDomain.get_corners()
            ext = '-lle %0.3f %0.3f %0.3f %0.3f -ts %d %d' %(min(corners[0]),
                                                             min(corners[1]),
                                                             max(corners[0]),
                                                             max(corners[1]),
                                                             xSize, ySize)
            d = Domain(srs=dstSRS, ext=ext)
            geoTransform = d.vrt.dataset.GetGeoTransform()
        else:
            geoTransform = dstDomain.vrt.dataset.GetGeoTransform()

        # create Warped VRT
        warpedVRT = self.raw.get_warped_vrt(
                    dstSRS=dstSRS, dstGCPs=dstGCPs,
                    eResampleAlg=eResampleAlg,
                    xSize=xSize, ySize=ySize, blockSize=blockSize,
                    geoTransform=geoTransform,
                    WorkingDataType=WorkingDataType,
                    tps=tps, **kwargs)

        # set current VRT object
        self.vrt = warpedVRT
        # add metadata from RAW to VRT (except fileName)
        vrtFileName = self.vrt.dataset.GetMetadataItem('fileName')
        rawMetadata = self.raw.dataset.GetMetadata()
        self.vrt.dataset.SetMetadata(rawMetadata)
        self.vrt.dataset.SetMetadataItem('fileName', vrtFileName)

    def watermask(self, mod44path=None, dstDomain=None):
        ''' Create numpy array with watermask (water=1, land=0)

        250 meters resolution watermask from MODIS 44W Product:
        http://www.glcf.umd.edu/data/watermask/

        Watermask is stored as tiles in TIF(LZW) format and a VRT file
        All files are stored in one directory.
        A tarball with compressed TIF and VRT files should be additionally
        downloaded from the Nansat wiki:
        https://svn.nersc.no/nansat/wiki/Nansat/Data/Watermask

        The method :
            Gets the directory either from input parameter or from environment
            variable MOD44WPATH
            Open Nansat object from the VRT file
            Reprojects the watermask onto the current object using reproject()
            or reproject_on_jcps()
            Returns the reprojected Nansat object

        Parameters
        -----------
        mod44path : string, optional, default=None
            path with MOD44W Products and a VRT file

        Returns
        --------
        watermask : Nansat object with water mask in current projection

        See also
        ---------
        250 meters resolution watermask from MODIS 44W Product:
            http://www.glcf.umd.edu/data/watermask/

        '''
        mod44DataExist = True
        # check if path is given in input param or in environment
        if mod44path is None:
            mod44path = os.getenv('MOD44WPATH')
        if mod44path is None:
            mod44DataExist = False
        # check if VRT file exist
        elif not os.path.exists(mod44path + '/MOD44W.vrt'):
            mod44DataExist = False
        self.logger.debug('MODPATH: %s' % mod44path)

        if not mod44DataExist:
            # MOD44W data does not exist generate empty matrix
            watermaskArray = np.zeros([self.vrt.dataset.RasterXSize,
                                      self.vrt.dataset.RasterYSize])
            watermask = Nansat(domain=self, array=watermaskArray)
        else:
            # MOD44W data does exist: open the VRT file in Nansat
            watermask = Nansat(mod44path + '/MOD44W.vrt', mapperName='MOD44W',
                               logLevel=self.logger.level)
            # reproject on self or given Domain
            if dstDomain is None:
                watermask.reproject(self)
            else:
                watermask.reproject(dstDomain)

        return watermask

    def write_figure(self, fileName=None, bands=1, clim=None, addDate=False,
                     **kwargs):
        ''' Save a raster band to a figure in graphical format.

        Get numpy array from the band(s) and band information specified
        either by given band number or band id.
        -- If three bands are given, merge them and create PIL image.
        -- If one band is given, create indexed image
        Create Figure object and:
        Adjust the array brightness and contrast using the given min/max or
        histogram.
        Apply logarithmic scaling of color tone.
        Generate and append legend.
        Save the PIL output image in PNG or any other graphical format.
        If the filename extension is 'tif', the figure file is converted
        to GeoTiff

        Parameters
        -----------
        fileName : string, optional
            Output file name. if one of extensions 'png', 'PNG', 'tif',
            'TIF', 'bmp', 'BMP', 'jpg', 'JPG', 'jpeg', 'JPEG' is included,
            specified file is crated. otherwise, 'png' file is created.
            if None, the figure object is returned.
            if True, the figure is shown
        bands : integer or string or list (elements are integer or string),
            default = 1
            the size of the list has to be 1 or 3.
            if the size is 3, RGB image is created based on the three bands.
            Then the first element is Red, the second is Green,
            and the third is Blue.
        clim : list with two elements or 'hist' to specify range of colormap
            None (default) : min/max values are fetched from WKV,
            fallback-'hist'
            [min, max] : min and max are numbers, or
            [[min, min, min], [max, max, max]]: three bands used
            'hist' : a histogram is used to calculate min and max values
        addDate : boolean
            False (default) : no date will be aded to the caption
            True : the first time of the object will be added to the caption
        **kwargs : parameters for Figure().

        Modifies
        ---------
        if fileName is specified, creates image file

        Returns
        -------
        Figure object

        Example
        --------
        #write only indexed image, color limits from WKV or from histogram
        n.write_figure('test.jpg')
        #write only RGB image, color limits from histogram
        n.write_figure('test_rgb_hist.jpg', clim='hist', bands=[1, 2, 3])
        #write indexed image, apply log scaling and gamma correction,
        #add legend and type in title 'Title', increase font size and put 15
        tics
        n.write_figure('r09_log3_leg.jpg', logarithm=True, legend=True,
                                gamma=3, titleString='Title', fontSize=30,
                                numOfTicks=15)
        # write an image to png with transparent Mask set to color
        transparency=[0,0,0], following PIL alpha mask
        n.write_figure(fileName='transparent.png', bands=[3],
               mask_array=wmArray,
               mask_lut={0: [0,0,0]},
               clim=[0,0.15], cmapName='gray', transparency=[0,0,0])

        See also
        --------
        Figure()
        http://www.scipy.org/Cookbook/Matplotlib/Show_colormaps

        '''
        # convert <bands> from integer, or string, or list of strings
        # into list of integers
        if isinstance(bands, list):
            for i, band in enumerate(bands):
                bands[i] = self._get_band_number(band)
        else:
            bands = [self._get_band_number(bands)]

        # == create 3D ARRAY ==
        array = None
        for band in bands:
            # get array from band and reshape to (1,height,width)
            iArray = self[band]
            iArray = iArray.reshape(1, iArray.shape[0], iArray.shape[1])
            # create new 3D array or append band
            if array is None:
                array = iArray
            else:
                array = np.append(array, iArray, axis=0)

        # == CREATE FIGURE object and parse input parameters ==
        fig = Figure(array, **kwargs)
        array = None

        # == PREPARE cmin/cmax ==
        # check if cmin and cmax are given as the arguments
        if 'cmin' in kwargs.keys() and 'cmax' in kwargs.keys():
            clim = [kwargs['cmin'], kwargs['cmax']]

        # try to get clim from WKV if it is not given as the argument
        # if failed clim will be evaluated from histogram
        if clim is None:
            clim = [[], []]
            for i, iBand in enumerate(bands):
                try:
                    defValue = (self.vrt.dataset.GetRasterBand(iBand).
                                GetMetadataItem('minmax').split(' '))
                except:
                    clim = 'hist'
                    break
                clim[0].append(float(defValue[0]))
                clim[1].append(float(defValue[1]))

        # Estimate color min/max from histogram
        if clim == 'hist':
            clim = fig.clim_from_histogram()

        # modify clim to the proper shape [[min], [max]]
        # or [[min, min, min], [max, max, max]]
        if (len(clim) == 2 and
           ((isinstance(clim[0], float)) or (isinstance(clim[0], int))) and
           ((isinstance(clim[1], float)) or (isinstance(clim[1], int)))):
            clim = [[clim[0]], [clim[1]]]

        # if the len(clim) is not same as len(bands), the 1st element is used.
        for i in range(2):
            if len(clim[i]) != len(bands):
                clim[i] = [clim[i][0]] * len(bands)

        self.logger.info('clim: %s ' % clim)

        # == PREPARE caption ==
        if 'caption' in kwargs:
            caption = kwargs['caption']
        else:
            # get longName and units from vrt
            band = self.get_GDALRasterBand(bands[0])
            longName = band.GetMetadata().get('long_name', '')
            units = band.GetMetadata().get('units', '')

            # make caption from longname, units
            caption = longName + ' [' + units + ']'

        # add DATE to caption
        if addDate:
            caption += self.get_time()[0].strftime(' %Y-%m-%d')

        self.logger.info('caption: %s ' % caption)

        # == PROCESS figure ==
        fig.process(cmin=clim[0], cmax=clim[1], caption=caption)

        # == finally SAVE to a image file or SHOW ==
        if fileName is not None:
            if type(fileName) == bool and fileName:
                try:
                    if __IPYTHON__:
                        from matplotlib.pyplot import imshow, show
                        from numpy import array
                        sz = fig.pilImg.size
                        image = array(fig.pilImg.im)
                        if fig.pilImg.getbands() == ('P',):
                            image.resize(sz[0], sz[1])
                        elif fig.pilImg.getbands() == ('R', 'G', 'B'):
                            image.resize(sz[0], sz[1], 3)
                        imshow(image)
                        show()
                    else:
                        fig.pilImg.show()
                except:
                    fig.pilImg.show()
            elif type(fileName) == str:
                fig.save(fileName, **kwargs)
                # If tiff image, convert to GeoTiff
                if fileName[-3:] == 'tif':
                    self.vrt.copyproj(fileName)

        return fig

    def write_geotiffimage(self, fileName, bandID=1):
        ''' Writes an 8-bit GeoTiff image for a given band.

        The output GeoTiff image is convenient e.g. for display in a GIS tool.
        Colormap is fetched from the metadata item 'colormap'.
            Fallback colormap is 'jet'.
        Color limits are fetched from the metadata item 'minmax'.
            If 'minmax' is not specified, min and max of raster is used.

        The method can be replaced by using nansat.write_figure(),
        however, write_figure uses PIL which does not allow
        Tiff compression, giving much larger files

        Parameters
        -----------
        fileName : string
        bandID : integer or string(default = 1)

        '''
        bandNo = self._get_band_number(bandID)
        band = self.get_GDALRasterBand(bandID)
        minmax = band.GetMetadataItem('minmax')
        # Get min and max from band histogram if not given (from wkv)
        if minmax is None:
            (rmin, rmax) = band.ComputeRasterMinMax(1)
            minmax = str(rmin) + ' ' + str(rmax)

        bMin = float(minmax.split(' ')[0])
        bMax = float(minmax.split(' ')[1])
        # Make colormap from WKV information
        try:
            colormap = band.GetMetadataItem('colormap')
        except:
            colormap = 'jet'
        try:
            cmap = cm.get_cmap(colormap, 256)
            cmap = cmap(arange(256)) * 255
            colorTable = gdal.ColorTable()
            for i in range(cmap.shape[0]):
                colorEntry = (int(cmap[i, 0]), int(cmap[i, 1]),
                              int(cmap[i, 2]), int(cmap[i, 3]))
                colorTable.SetColorEntry(i, colorEntry)
        except:
            print 'Could not add colormap; Matplotlib may not be available.'
        # Write Tiff image, with data scaled to values between 0 and 255
        outDataset = gdal.GetDriverByName('Gtiff').Create(fileName,
                                                          band.XSize,
                                                          band.YSize, 1,
                                                          gdal.GDT_Byte,
                                                          ['COMPRESS=LZW'])
        data = self.__getitem__(bandNo)
        scaledData = ((data - bMin) / (bMax - bMin)) * 255
        outDataset.GetRasterBand(1).WriteArray(scaledData)
        outDataset.GetRasterBand(1).SetMetadata(band.GetMetadata())
        try:
            outDataset.GetRasterBand(1).SetColorTable(colorTable)
        except:
            # Happens after reprojection, a possible bug?
            print 'Could not set color table'
            print colorTable
        outDataset = None
        self.vrt.copyproj(fileName)

    def get_time(self, bandID=None):
        ''' Get time for dataset and/or its bands

        Parameters
        ----------
        bandID : int or str (default = None)
                band number or name

        Returns
        --------
        time : list with datetime objects for each band.
            If time is the same for all bands, the list contains 1 item

        '''
        time = []
        for i in range(self.vrt.dataset.RasterCount):
            band = self.get_GDALRasterBand(i + 1)
            try:
                time.append(dateutil.parser.parse(
                            band.GetMetadataItem('time')))
            except:
                self.logger.debug('Band ' + str(i + 1) + ' has no time')
                time.append(None)

        if bandID is not None:
            bandNumber = self._get_band_number(bandID)
            return time[bandNumber - 1]
        else:
            return time

    def get_metadata(self, key=None, bandID=None):
        ''' Get metadata from self.vrt.dataset

        Parameters
        ----------
        key : string, optional
            name of the metadata key. If not givem all metadata is returned
        bandID : int or str, optional
            number or name of band to get metadata from.
            If not given, global metadata is returned

        Returns
        --------
        a string with metadata if key is given and found
        an empty string if key is given and not found
        a dictionary with all metadata if key is not given

        '''
        # get all metadata from dataset or from band
        if bandID is None:
            metadata = self.vrt.dataset.GetMetadata()
        else:
            metadata = self.get_GDALRasterBand(bandID).GetMetadata()

        # get all metadata or from a key
        if key is not None:
            metadata = metadata.get(key, None)

        return metadata

    def set_metadata(self, key='', value='', bandID=None):
        ''' Set metadata to self.raw.dataset and self.vrt.dataset

        Parameters
        -----------
        key : string or dictionary with strings
            name of the metadata, or dictionary with metadata names, values
        value : string
            value of metadata
        bandID : int or str
            number or name of band
            Without : global metadata is set

        Modifies
        ---------
        self.raw.dataset : sets metadata in GDAL raw dataset
        self.vrt.dataset : sets metadata in GDAL current dataset

        '''
        # set all metadata to the dataset or to the band
        if bandID is None:
            metaReceiverRAW = self.raw.dataset
            metaReceiverVRT = self.vrt.dataset
        else:
            bandNumber = self._get_band_number(bandID)

            metaReceiverRAW = self.raw.dataset.GetRasterBand(bandNumber)
            metaReceiverVRT = self.vrt.dataset.GetRasterBand(bandNumber)

        # set metadata from dictionary or from single pair key,value
        if type(key) == dict:
            for k in key:
                metaReceiverRAW.SetMetadataItem(k, key[k])
                metaReceiverVRT.SetMetadataItem(k, key[k])
        else:
            metaReceiverRAW.SetMetadataItem(key, value)
            metaReceiverVRT.SetMetadataItem(key, value)

    def _get_mapper(self, mapperName, **kwargs):
        ''' Create VRT file in memory (VSI-file) with variable mapping

        If mapperName is given only this mapper will be used,
        else loop over all availble mappers in mapperList to get the
        matching one.
        In the loop :
            If the specific error appears the mapper is not used
            and the next mapper is tested.
            Otherwise the mapper returns VRT.
        If type of the sensor is identified, add mapping variables.
        If all mappers fail, make simple copy of the input DS into a VSI/VRT

        Parameters
        -----------
        mapperName : string, optional (e.g. 'ASAR' or 'merisL2')

        Returns
        --------
        tmpVRT : VRT object
            tmpVRT.dataset is a GDAL VRT dataset

        Raises
        --------
        Error : occurs if given mapper cannot open the input file

        '''
        # open GDAL dataset. It will be parsed to all mappers for testing
        try:
            gdalDataset = gdal.Open(self.fileName)
        except RuntimeError:
            print ('GDAL could not open ' + self.fileName +
                   ', trying to read with Nansat mappers...')
            gdalDataset = None
        if gdalDataset is not None:
            # get metadata from the GDAL dataset
            metadata = gdalDataset.GetMetadata()
        else:
            metadata = None

        tmpVRT = None

        if mapperName is not '':
            # If a specific mapper is requested, we test only this one.
            # Stripping off eventual 'mapper_' and '.py' and converting
            # to lowercase
            mapperName = mapperName.replace('mapper_',
                                            '').replace('.py', '').lower()
            # create VRT
            try:
                mapper_module = __import__('mapper_' + mapperName)
            except ImportError:
                raise Error('Mapper ' + mapperName + ' not in PYTHONPATH')
            tmpVRT = mapper_module.Mapper(self.fileName, gdalDataset,
                                          metadata, **kwargs)
            self.mapper = mapperName
        else:
            # We test all mappers, import one by one
            for iMapper in self.mapperList:
                # get rid of .py extension
                iMapper = iMapper.replace('.py', '')
                self.logger.debug('Trying %s...' % iMapper)
                try:
                    mapper_module = __import__(iMapper)
                    # create a Mapper object and get VRT dataset from it
                    tmpVRT = mapper_module.Mapper(self.fileName, gdalDataset,
                                                  metadata, **kwargs)
                    self.logger.info('Mapper %s - success!' % iMapper)
                    self.mapper = iMapper
                    break
                except:
                    pass

        # if no mapper fits, make simple copy of the input DS into a VSI/VRT
        if tmpVRT is None and gdalDataset is not None:
            self.logger.warning('No mapper fits, returning GDAL bands!')
            tmpVRT = VRT(gdalDataset=gdalDataset)
            for iBand in range(gdalDataset.RasterCount):
                tmpVRT._create_band({'SourceFilename': self.fileName,
                                     'SourceBand': iBand + 1})
                tmpVRT.dataset.FlushCache()

        # if GDAL cannot open the file, and no mappers exist which can make VRT
        if tmpVRT is None and gdalDataset is None:
            raise GDALError('NANSAT can not open the file ' + self.fileName)

        return tmpVRT

    def _get_pixelValue(self, val, defVal):
        if val == '':
            return defVal
        else:
            return val

    def _get_band_number(self, bandID):
        '''Return absolute band number

        Check if given bandID is valid
        Return absolute number of the band in the VRT

        Parameters
        ----------
        bandID : int or str or dict
            if int : checks if such band exists and returns band_id
            if str : finds band with coresponding name
            if dict : finds first band with given metadata

        Returns
        --------
        int : absolute band number

        '''
        bandNumber = 0
        # if bandID is str: create simple dict with seraching criteria
        if type(bandID) == str:
            bandID = {'name': bandID}

        # if bandID is dict: search self.bands with seraching criteria
        if type(bandID) == dict:
            bandsMeta = self.bands()
            for b in bandsMeta:
                numCorrectKeys = 0
                for key in bandID:
                    if (key in bandsMeta[b] and
                            bandID[key] == bandsMeta[b][key]):
                        numCorrectKeys = numCorrectKeys + 1
                    if numCorrectKeys == len(bandID):
                        bandNumber = b
                        break

        # if bandID is int and with bounds: return this number
        if (type(bandID) == int and bandID >= 1 and
                bandID <= self.vrt.dataset.RasterCount):
            bandNumber = bandID

        # if no bandNumber found - raise error
        if bandNumber == 0:
            raise OptionError('Cannot find band %s! '
                              'bandNumber is from 1 to %s'
                              % (str(bandID), self.vrt.dataset.RasterCount))

        return bandNumber

    def process(self, opts=None):
        '''Default L2 processing of Nansat object. Overloaded in childs.'''

    def export_band(self, fileName, bandID=1, driver='netCDF'):
        '''Export only one band of the Nansat object
        Get array from the required band
        Create temporary Nansat from the array
        Export temporary Nansat to file

        Parameters
        ----------
        fileName : str
            name of the output file
        bandID : int or str
            number of name of the band
        driver : str, ['netCDF']
            name of the GDAL Driver (format) to use

        '''
        # get array from self
        bandArray = self[bandID]
        # get root, band metadata
        rootMetadata = self.get_metadata()
        bandMetadata = self.get_metadata(bandID=bandID)
        # create temporary nansat
        tmpNansat = Nansat(domain=self, array=bandArray)
        # set metadata
        tmpNansat.set_metadata(rootMetadata)
        tmpNansat.set_metadata(bandMetadata, bandID=1)
        # export
        tmpNansat.export(fileName, driver=driver)

    def get_transect(self, points=None, bandList=[1], latlon=True,
                     transect=True, returnOGR=False, layerNum=0,
                     smooth=0, **kwargs):
        '''Get transect from two poins and retun the values by numpy array

        Parameters
        ----------
        points : tuple with one or more points or shape file name
            i.e. ((lon1, lat1),(lon2, lat2),(lon3, lat3), ...) or
                 ((col1, row1),(col2, row2),(col3, row3), ...)
        bandList : list of int or string
            elements of the list are band number or band Name
        latlon : bool
            If the points in lat/lon, then True.
            If the points in pixel/line, then False.
        transect : bool
            If True, get all transact values
            If False, get values of points
        returnOGR: bool
            If True, then return numpy array
            If False, return OGR object
        layerNum: int
            If shapefile is given as points, it is the number of the layer
        smooth: int or [int, int]
            If smooth or smooth[0] is greater than 0, smooth every transect
            pixel as the median (default, smooth[1]=0) or mean (smooth[1]=1)
            value in a box with sides equal to the given number.
            smooth or smooth[0] must be 0 or a positive odd number
            smooth[1] can be 0 or 1 for median or mean

        vmin, vmax : int (optional)
            minimum and maximum pixel values of an image shown
            in case points is None.

        Returns
        --------
        if returnOGR:
            transect : OGR object with points coordinates and values
        else:
            transect : list or
                values of the transect or OGR object with the transect values
            [lonVector, latVector] : list with longitudes, latitudes
            pixlinCoord : numpy array with pixels and lines coordinates

        '''
        smooth_function = scipy.stats.nanmedian
        if type(smooth) is list:
            if smooth[0] < 0:
                raise ValueError("smooth[0] must be 0 or a positive odd number.")
            if smooth[0] > 0 and (smooth[0] % 2) != 1:
                raise ValueError("The kernel size smooth[0] should be odd.")
            if not smooth[1] == 0 and not smooth[1] == 1:
                raise ValueError("smooth[1] must be 0 or 1 for median or mean filter.")
            if smooth[1] == 1:
                smooth_function = scipy.stats.nanmean
        else:
            if smooth < 0:
                raise ValueError("smooth must be 0 or a positive odd number.")
            if smooth > 0 and (smooth % 2) != 1:
                raise ValueError("The kernel size smooth should be odd.")
            tmp = smooth
            smooth = []
            smooth.append(tmp)

        data = None
        # if shapefile is given, get corner points from it
        if type(points) == str:
            nansatOGR = Nansatshape(fileName=points)
            #nansatOGR = NansatOGR(fileName=points, layerNum=layerNum)
            points, latlon = nansatOGR.get_corner_points(latlon)

        # if points is not given, get points from GUI ...
        if points is None:
            firstBand = bandList[0]
            if type(firstBand) == str:
                firstBand = self._get_band_number(firstBand)
            data = self[firstBand]

            browser = PointBrowser(data, **kwargs)
            browser.get_points()
            points = tuple(browser.coordinates)
            latlon = False

        # get wkt
        wkt = self._get_projection(self.vrt.dataset)

        pixlinCoord = np.array([[], []])
        for iPoint in range(len(points)):
            # if one point is given
            if type(points[iPoint]) != tuple:
                point0 = (points[0], points[1])
                point1 = (points[0], points[1])
            # if we want points ...
            elif not transect:
                point0 = (points[iPoint][0], points[iPoint][1])
                point1 = (points[iPoint][0], points[iPoint][1])
            # if we want a transect ...
            else:
                try:
                    point0 = points[iPoint]
                    point1 = points[iPoint + 1]
                except:
                    break
            # if points in degree, convert them into pix/lin
            if latlon:
                pix, lin = self._transform_points([point0[0], point1[0]],
                                                  [point0[1], point1[1]],
                                                  DstToSrc=1)
                point0 = (pix[0], lin[0])
                point1 = (pix[1], lin[1])
            # compute Euclidean distance between point0 and point1
            length = int(np.hypot(point0[0] - point1[0],
                                  point0[1] - point1[1]))
            # if a point is given
            if length == 0:
                length = 1
            # get sequential coordinates on pix/lin between two points
            pixVector = list(np.linspace(point0[0],
                                         point1[0],
                                         length).astype(int))
            linVector = list(np.linspace(point0[1],
                                         point1[1],
                                         length).astype(int))
            pixlinCoord = np.append(pixlinCoord,
                                    [pixVector, linVector],
                                    axis=1)
            if smooth[0]:
                pixlinCoord0 = pixlinCoord - int(smooth[0]) / 2
                pixlinCoord1 = pixlinCoord + int(smooth[0]) / 2

        # convert pix/lin into lon/lat
        lonVector, latVector = self._transform_points(pixlinCoord[0],
                                                      pixlinCoord[1],
                                                      DstToSrc=0)
        transect = []
        # get data
        for iBand in bandList:
            if type(iBand) == str:
                iBand = self._get_band_number(iBand)
            if data is None:
                data = self[iBand]
            # extract values
            if smooth[0]:
                transect0 = []
                for xmin, xmax, ymin, ymax in zip(pixlinCoord0[1],
                                                  pixlinCoord1[1],
                                                  pixlinCoord0[0],
                                                  pixlinCoord1[0]):
                    transect0.append(smooth_function(data[xmin:xmax,
                                                          ymin:ymax],
                                                     axis=None))
                transect.append(transect0)
            else:
                transect.append(data[list(pixlinCoord[1]),
                                list(pixlinCoord[0])].tolist())
            data = None
        if returnOGR:
            # Lists for field names and datatype
            names = ['X (pixel)', 'Y (line)']
            formats = ['i4', 'i4']
            for iBand in bandList:
                names.append('transect_' + str(iBand))
                formats.append('f8')
            # Create zeros structured numpy array
            fieldValues = np.zeros(len(pixlinCoord[1]),
                                   dtype={'names': names,
                                          'formats': formats})
            # Set values into the structured numpy array
            fieldValues['X (pixel)'] = pixlinCoord[0]
            fieldValues['Y (line)'] = pixlinCoord[1]
            for i, iBand in enumerate(bandList):
                fieldValues['transect_' + str(iBand)] = transect[i]
            # Create Nansatshape object
            srs = osr.SpatialReference()
            srs.ImportFromWkt(wkt)
            NansatOGR = Nansatshape(srs=srs)
            # Set features and geometries into the Nansatshape
            NansatOGR.add_features(coordinates=[lonVector, latVector],
                                   values=fieldValues,
                                   AddPixLine=False)
            # Return Nansatshape object
            return NansatOGR
        else:
            return transect, [lonVector, latVector], pixlinCoord.astype(int)
>>>>>>> fbb199bd
<|MERGE_RESOLUTION|>--- conflicted
+++ resolved
@@ -1,4 +1,3 @@
-<<<<<<< HEAD
 # Name:    nansat.py
 # Name:  nansat.py
 # Purpose: Container of Nansat class
@@ -302,9 +301,9 @@
             else:
                 # create VRT from resized array
                 srcVRT = VRT(array=array, nomem=nomem)
-                vrt2add = srcVRT.get_resized_vrt(self.shape()[1],
-                                                 self.shape()[0],
-                                                 resamplingAlg)
+                vrt2add = srcVRT.get_resized_warped_vrt(self.shape()[1],
+                                                        self.shape()[0],
+                                                        resamplingAlg)
             # set parameters
             bandNumber = 1
 
@@ -538,6 +537,7 @@
         The dataset is resized as (xSize*factor, ySize*factor) or
         (width, calulated height) or (calculated width, height).
         self.vrt is rewritten to the the downscaled sizes.
+
         Georeference is stored in the object. Useful e.g. for export.
         If GCPs are given in a dataset, they are also rewritten.
         If resize() is called without any parameters then previsous
@@ -557,6 +557,9 @@
             eResampleAlg : int (GDALResampleAlg), optional
                 -1 : Average,
                 0 : NearestNeighbour,
+                1 : BILINEAR,
+                2 : BICUBIC
+                3 : ANTIALIAS
 
         Modifies
         ---------
@@ -1400,7 +1403,7 @@
         ----------
         fileName : str
             name of the output file
-        bandID : int or str, [1]
+        bandID : int or str
             number of name of the band
         driver : str, ['netCDF']
             name of the GDAL Driver (format) to use
@@ -1602,1517 +1605,4 @@
             # Return Nansatshape object
             return NansatOGR
         else:
-            return transect, [lonVector, latVector], pixlinCoord.astype(int)
-=======
-# Name:    nansat.py
-# Name:  nansat.py
-# Purpose: Container of Nansat class
-# Authors:      Asuka Yamakawa, Anton Korosov, Knut-Frode Dagestad,
-#               Morten W. Hansen, Alexander Myasoyedov,
-#               Dmitry Petrenko, Evgeny Morozov
-# Created:      29.06.2011
-# Copyright:    (c) NERSC 2011 - 2013
-# Licence:
-# This file is part of NANSAT.
-# NANSAT is free software: you can redistribute it and/or modify
-# it under the terms of the GNU General Public License as published by
-# the Free Software Foundation, version 3 of the License.
-# http://www.gnu.org/licenses/gpl-3.0.html
-# This program is distributed in the hope that it will be useful,
-# but WITHOUT ANY WARRANTY without even the implied warranty of
-# MERCHANTABILITY or FITNESS FOR A PARTICULAR PURPOSE.
-
-# import standard and additional libraries
-from nansat_tools import *
-import scipy
-
-# import nansat parts
-try:
-    from domain import Domain
-except ImportError:
-    warnings.warn('Cannot import Domain!'
-                  'Nansat will not work.')
-
-try:
-    from figure import Figure
-except ImportError:
-    warnings.warn('Cannot import Figure!'
-                  'Nansat will not work.')
-
-try:
-    from vrt import VRT
-except ImportError:
-    warnings.warn('Cannot import VRT!'
-                  'Nansat will not work.')
-
-try:
-    from nansatshape import Nansatshape
-except ImportError:
-    warnings.warn('Cannot import NansatOGR!'
-                  'Nansat will not work.')
-
-# Force GDAL to raise exceptions
-try:
-    gdal.UseExceptions()
-except:
-    warnings.warn('GDAL will not raise exceptions.'
-                  'Probably GDAL is not installed')
-
-# Set environment variables, the script directory
-nansathome = os.path.dirname(os.path.abspath(inspect.getfile(
-                                             inspect.currentframe())))
-sys.path.append(nansathome)
-sys.path.append(nansathome + '/mappers/')
-if not 'GDAL_DRIVER_PATH' in os.environ:
-    os.environ['GDAL_DRIVER_PATH'] = nansathome + '/pixelfunctions/'
-
-# Compile pixelfunctions if not already done.
-if sys.platform.startswith('win'):
-    if not os.path.exists(nansathome + '/pixelfunctions/gdal_PIXFUN.DLL'):
-        print 'Cannot find "gdal_PIXFUN.dll". Compile pixelfunctions !!'
-else:
-    if not os.path.exists(nansathome + '/pixelfunctions/gdal_PIXFUN.so'):
-        print 'Cannot find "gdal_PIXFUN.so". Compiling pixelfunctions...'
-        os.system('cd ' + nansathome + '/pixelfunctions/; make clean; make')
-
-
-class Nansat(Domain):
-    '''Container for geospatial data, performs all high-level operations
-
-    n = Nansat(fileName) opens the file with satellite or model data for
-    reading, adds scientific metadata to bands, and prepares the data for
-    further handling.
-
-    The instance of Nansat class (the object <n>) contains information
-    about geographical reference of the data (e.g raster size, pixel
-    resolution, type of projection, etc) and about bands with values of
-    geophysical variables (e.g. water leaving radiance, normalized radar
-    cross section, chlrophyll concentraion, etc). The object <n> has methods
-    for high-level operations with data. E.g.:
-    * reading data from file (Nansat.__getitem__);
-    * visualization (Nansat.write_figure);
-    * changing geographical reference (Nansat.reproject);
-    * exporting (Nansat.export)
-    * and much more...
-
-    Nansat inherits from Domain (container of geo-reference information)
-    Nansat uses instance of VRT (wraper around GDAL VRT-files)
-    Nansat uses instance of Figure (collection of methods for visualization)
-    '''
-
-    def __init__(self, fileName='', mapperName='', domain=None,
-                 array=None, parameters=None, logLevel=30, **kwargs):
-        '''Create Nansat object
-
-        if <fileName> is given:
-            Open GDAL dataset,
-            Read metadata,
-            Generate GDAL VRT file with mapping of variables in memory
-            Create logger
-            Create Nansat object for perfroming high-level operations
-        if <domain> and <array> are given:
-            Create VRT object from data in <array>
-            Add geolocation from <domain>
-
-        Parameters
-        -----------
-        fileName : string
-            location of the file
-        mapperName : string, optional
-            name of the mapper from nansat/mappers dir. E.g.
-            'ASAR', 'hirlam', 'merisL1', 'merisL2', etc.
-        domain : Domain object
-            Geo-reference of a new raster
-        array : numpy array
-            Firts band of a new raster
-        parameters : dictionary
-            Metadata for the 1st band of a new raster,e.g. name, wkv, units,...
-        logLevel : int, optional, default: logging.DEBUG (30)
-            Level of logging. See: http://docs.python.org/howto/logging.html
-        kwargs : additional arguments for mappers
-
-        Creates
-        --------
-        self.mapperList : list of file names
-            list of available working mappers
-        self.fileName : file name
-            set file name given by the argument
-        self.raw : Mapper(VRT) object
-            set VRT object with VRT dataset with mapping of variables
-        self.vrt : Mapper(VRT) object
-            Copy of self.raw
-        self.logger : logging.Logger
-            logger for output debugging info
-        self.name : string
-            name of object (for writing KML)
-
-        '''
-        # check the arguments
-        if fileName == '' and domain is None:
-            raise OptionError('Either fileName or domain is required.')
-
-        # create logger
-        self.logger = add_logger('Nansat', logLevel)
-
-        # empty dict of VRTs with added bands
-        self.addedBands = {}
-
-        # add all available mappers if mapperName is not given
-        self.mapper = 'None'
-        self.mapperList = []
-        if mapperName is '':
-            for folder in sys.path:
-                for mapper in glob.glob(folder + '/mapper_*.py'):
-                    self.mapperList.append(os.path.basename(mapper))
-
-            # pop and append generic mapper to the end
-            self.mapperList.pop(self.mapperList.index('mapper_generic.py'))
-            self.mapperList.append('mapper_generic.py')
-
-        self.logger.debug('Mappers: ' + str(self.mapperList))
-
-        # set input file name
-        self.fileName = fileName
-        # name, for compatibility with some Domain methods
-        self.name = os.path.basename(fileName)
-        self.path = os.path.dirname(fileName)
-
-        # create self.raw from a file using mapper or...
-        if fileName != '':
-            # Make original VRT object with mapping of variables
-            self.raw = self._get_mapper(mapperName, **kwargs)
-            # Set current VRT object
-            self.vrt = self.raw.copy()
-        # ...create using array, domain, and parameters
-        else:
-            # Get vrt from domain
-            self.raw = VRT(gdalDataset=domain.vrt.dataset)
-            # Set current VRT object
-            self.vrt = VRT(gdalDataset=domain.vrt.dataset)
-            if array is not None:
-                # add a band from array
-                self.add_band(array=array, parameters=parameters)
-
-        self.logger.debug('Object created from %s ' % self.fileName)
-
-    def __getitem__(self, bandID):
-        ''' Returns the band as a NumPy array, by overloading []
-
-        Parameters
-        -----------
-        bandID : int or str
-            If int, array from band with number <bandID> is returned
-            If string, array from band with metadata 'name' equal to
-            <bandID> is returned
-
-        Returns
-        --------
-        self.get_GDALRasterBand(bandID).ReadAsArray() : NumPy array
-
-        '''
-        # get band
-        band = self.get_GDALRasterBand(bandID)
-        # get expression from metadata
-        expression = band.GetMetadata().get('expression', '')
-        # get data
-        bandData = band.ReadAsArray()
-        # execute expression if any
-        if expression != '':
-            bandData = eval(expression)
-
-        # Set invalid and missing data to np.nan
-        if band.GetMetadata().has_key('_FillValue'):
-            fillValue = float(band.GetMetadata()['_FillValue'])
-            try:
-                bandData[bandData == fillValue] = np.nan
-            except:
-                self.logger.info('Cannot replace _FillValue values with np.NAN!')
-        try:
-            bandData[np.isinf(bandData)] = np.nan
-        except:
-            self.logger.info('Cannot replace inf values with np.NAN!')
-
-
-        return bandData
-
-    def __repr__(self):
-        '''Creates string with basic info about the Nansat object'''
-
-        outString = '-' * 40 + '\n'
-        outString += self.fileName + '\n'
-        outString += '-' * 40 + '\n'
-        outString += 'Mapper: ' + self.mapper + '\n'
-        outString += '-' * 40 + '\n'
-        outString += self.list_bands(False)
-        outString += '-' * 40 + '\n'
-        outString += Domain.__repr__(self)
-        return outString
-
-    def add_band(self, fileName=None, vrt=None, bandID=1, array=None,
-                 parameters=None, resamplingAlg=1, nomem=False):
-        '''Add band from the array to self.vrt
-
-        Create VRT object which contains VRT and RAW binary file and append it
-        to self.addedBands
-        Create new band in self.raw which points to this vrt
-
-        NB : Adding band is possible for raw (nonprojected, nonresized) images
-        only. Adding band will cancel any previous reproject() or resize().
-
-        Parameters
-        -----------
-        fileName : string, name of the file, source of band
-        vrt : VRT, source of band
-        bandID : int, number of the band in fileName or in vrt
-        array : Numpy array with band data
-        parameters : dictionary, band metadata: wkv, name, etc.
-        resamplingAlg : 0, 1, 2 stands for nearest, bilinear, cubic
-        nomem : boolean, saves the vrt to a tempfile if nomem is True
-
-        Modifies
-        ---------
-        Creates VRT object with VRT-file and RAW-file
-        Adds band to the self.vrt
-
-        '''
-        # None => {} in input p
-        if parameters is None:
-            parameters = {}
-
-        # default added vrt, source bandNumber and metadata
-        vrt2add = None
-        bandNumber = None
-        p2add = {}
-
-        # get band from input file name
-        if fileName is not None:
-            # create temporary nansat object
-            n = Nansat(fileName)
-            # reproject onto current grid
-            n.reproject(self)
-            # get vrt to be added
-            vrt2add = n.vrt
-            # get band metadata
-            bandNumber = n._get_band_number(bandID)
-            p2add = n.get_metadata(bandID=bandID)
-
-        # get band from input VRT
-        if vrt is not None:
-            # get VRT to be added
-            vrt2add = vrt
-            # get band metadata
-            bandNumber = bandID
-            p2add = vrt.dataset.GetRasterBand(bandID).GetMetadata()
-
-        # get band from input array
-        if array is not None:
-            if array.shape == self.shape():
-                # create VRT from array
-                vrt2add = VRT(array=array, nomem=nomem)
-            else:
-                # create VRT from resized array
-                srcVRT = VRT(array=array, nomem=nomem)
-                vrt2add = srcVRT.get_resized_warped_vrt(self.shape()[1],
-                                                        self.shape()[0],
-                                                        resamplingAlg)
-            # set parameters
-            bandNumber = 1
-
-        # add parameters from input
-        for pKey in parameters:
-            p2add[pKey] = parameters[pKey]
-
-        # add the array band into self.vrt and get bandName
-        bandName = self.raw._create_band({'SourceFilename': vrt2add.fileName,
-                                          'SourceBand': bandNumber}, p2add)
-        # add VRT with the band to the dictionary
-        # (not to loose the VRT object and VRT file in memory)
-        self.addedBands[bandName] = vrt2add
-        self.raw.dataset.FlushCache()  # required after adding bands
-        # copy raw VRT object to the current vrt
-        self.vrt = self.raw.copy()
-
-    def bands(self):
-        ''' Make a dictionary with all bands metadata
-
-        Returns
-        --------
-        b : dictionary
-            key = N, value = dict with all band metadata
-
-        '''
-        b = {}
-        for iBand in range(self.vrt.dataset.RasterCount):
-            b[iBand + 1] = self.get_metadata(bandID=iBand + 1)
-
-        return b
-
-    def has_band(self, band):
-        for b in self.bands():
-            if self.bands()[b]['name'] == band:
-                return True
-        return False
-
-    def export(self, fileName, rmMetadata=[], addGeolocArray=True,
-               addGCPs=True, driver='netCDF', bottomup=False):
-        '''Export Nansat object into netCDF or GTiff file
-
-        Parameters
-        -----------
-        fileName : str
-            output file name
-        rmMetadata : list
-            metadata names for removal before export.
-            e.g. ['name', 'colormap', 'source', 'sourceBands']
-        addGeolocArray : bool
-            add geolocation array datasets to exported file?
-        addGCPs : bool
-            add GCPs?  to exported file?
-        driver : str
-            Name of GDAL driver (format)
-        bottomup : bool
-            Write swath-projected data bottomup?
-
-        Modifies
-        ---------
-        Create a netCDF file
-
-        !! NB
-        ------
-        If number of bands is more than one,
-        serial numbers are added at the end of each band name.
-
-        It is possible to fix it by changing
-        line.4605 in GDAL/frmts/netcdf/netcdfdataset.cpp :
-        'if( nBands > 1 ) sprintf(szBandName,"%s%d",tmpMetadata,iBand);'
-        --> 'if( nBands > 1 ) sprintf(szBandName,"%s",tmpMetadata);'
-
-        CreateCopy fails in case the band name has special characters,
-        e.g. the slash in 'HH/VV'.
-
-        '''
-        # temporary VRT for exporting
-        exportVRT = self.vrt.copy()
-        exportVRT.real = []
-        exportVRT.imag = []
-
-        # Find complex data band
-        complexBands = []
-        node0 = Node.create(exportVRT.read_xml())
-        for iBand in node0.nodeList('VRTRasterBand'):
-            dataType = iBand.getAttribute('dataType')
-            if dataType[0] == 'C':
-                complexBands.append(int(iBand.getAttribute('band')))
-
-        # if data includes complex data,
-        # create two bands from real and imaginary data arrays
-        if len(complexBands) != 0:
-            for i in complexBands:
-                bandMetadataR = self.get_metadata(bandID=i)
-                bandMetadataR.pop('dataType')
-                try:
-                    bandMetadataR.pop('PixelFunctionType')
-                except:
-                    pass
-                # Copy metadata and modify 'name' for real and imag bands
-                bandMetadataI = bandMetadataR.copy()
-                bandMetadataR['name'] = bandMetadataR.pop('name') + '_real'
-                bandMetadataI['name'] = bandMetadataI.pop('name') + '_imag'
-                # Create bands from the real and imaginary numbers
-                exportVRT.real.append(VRT(array=self[i].real))
-                exportVRT.imag.append(VRT(array=self[i].imag))
-
-                metaDict = [{'src': {
-                             'SourceFilename': exportVRT.real[-1].fileName,
-                             'SourceBand':  1},
-                             'dst': bandMetadataR},
-                            {'src': {
-                             'SourceFilename': exportVRT.imag[-1].fileName,
-                             'SourceBand':  1},
-                             'dst': bandMetadataI}]
-                exportVRT._create_bands(metaDict)
-            # delete the complex bands
-            exportVRT.delete_bands(complexBands)
-
-        # add bands with geolocation arrays to the VRT
-        if addGeolocArray and len(exportVRT.geolocationArray.d) > 0:
-            exportVRT._create_band(
-                {'SourceFilename': self.vrt.geolocationArray.d['X_DATASET'],
-                 'SourceBand': int(self.vrt.geolocationArray.d['X_BAND'])},
-                {'wkv': 'longitude',
-                 'name': 'GEOLOCATION_X_DATASET'})
-            exportVRT._create_band(
-                {'SourceFilename': self.vrt.geolocationArray.d['Y_DATASET'],
-                 'SourceBand': int(self.vrt.geolocationArray.d['Y_BAND'])},
-                {'wkv': 'latitude',
-                 'name': 'GEOLOCATION_Y_DATASET'})
-
-        gcps = exportVRT.dataset.GetGCPs()
-        if addGCPs and len(gcps) > 0:
-            # add GCPs in VRT metadata and remove geotransform
-            exportVRT._add_gcp_metadata(bottomup)
-            exportVRT._remove_geotransform()
-
-        # add projection metadata
-        srs = self.vrt.dataset.GetProjection()
-        exportVRT.dataset.SetMetadataItem('NANSAT_Projection',
-                                          srs.replace(',',
-                                                      '|').replace('"', '&'))
-
-        # add GeoTransform metadata
-        geoTransformStr = str(self.vrt.dataset.GetGeoTransform()).replace(',',
-                                                                          '|')
-        exportVRT.dataset.SetMetadataItem('NANSAT_GeoTransform',
-                                          geoTransformStr)
-
-        # manage metadata for each band
-        for iBand in range(exportVRT.dataset.RasterCount):
-            band = exportVRT.dataset.GetRasterBand(iBand + 1)
-            bandMetadata = band.GetMetadata()
-            # set NETCDF_VARNAME
-            try:
-                bandMetadata['NETCDF_VARNAME'] = bandMetadata['name']
-            except:
-                self.logger.warning('Unable to set NETCDF_VARNAME for band %d'
-                                    % (iBand + 1))
-            # remove unwanted metadata from bands
-            for rmMeta in rmMetadata:
-                try:
-                    bandMetadata.pop(rmMeta)
-                except:
-                    self.logger.info('Unable to remove metadata'
-                                     '%s from band %d' % (rmMeta, iBand + 1))
-            band.SetMetadata(bandMetadata)
-
-        # remove unwanted global metadata
-        globMetadata = exportVRT.dataset.GetMetadata()
-        for rmMeta in rmMetadata:
-            try:
-                globMetadata.pop(rmMeta)
-            except:
-                self.logger.info('Global metadata %s not found' % rmMeta)
-        exportVRT.dataset.SetMetadata(globMetadata)
-
-        # if output filename is same as input one...
-        if self.fileName == fileName:
-            numOfBands = self.vrt.dataset.RasterCount
-            # create VRT from each band and add it
-            for iBand in range(numOfBands):
-                vrt = VRT(array=self[iBand + 1])
-                self.add_band(vrt=vrt)
-                metadata = self.get_metadata(bandID=iBand + 1)
-                self.set_metadata(key=metadata,
-                                  bandID=numOfBands + iBand + 1)
-
-            # remove source bands
-            self.vrt.delete_bands(range(1, numOfBands))
-
-        # set CreateCopy() options
-        if bottomup:
-            options = 'WRITE_BOTTOMUP=NO'
-        else:
-            options = 'WRITE_BOTTOMUP=YES'
-
-        # Create an output file using GDAL
-        self.logger.debug('Exporting to %s using %s...' % (fileName, driver))
-        dataset = gdal.GetDriverByName(driver).CreateCopy(fileName,
-                                                          exportVRT.dataset,
-                                                          options=[options])
-        self.logger.debug('Export - OK!')
-
-    def _get_new_rastersize(self, factor=1, width=None, height=None):
-        # get current shape
-        rasterYSize = float(self.shape()[0])
-        rasterXSize = float(self.shape()[1])
-
-        # estimate factor if width or height is given
-        if width is not None:
-            factor = float(width) / rasterXSize
-        if height is not None:
-            factor = float(height) / rasterYSize
-
-        # calculate new size
-        newRasterYSize = int(rasterYSize * factor)
-        newRasterXSize = int(rasterXSize * factor)
-
-        self.logger.info('New size/factor: (%f, %f)/%f' %
-                        (newRasterXSize, newRasterYSize, factor))
-
-        return newRasterYSize, newRasterXSize
-
-    def resize(self, factor=1, width=None, height=None, eResampleAlg=-1):
-        '''Proportional resize of the dataset.
-
-        The dataset is resized as (xSize*factor, ySize*factor) or
-        (width, calulated height) or (calculated width, height).
-        self.vrt is rewritten to the the downscaled sizes.
-
-        Georeference is stored in the object. Useful e.g. for export.
-        If GCPs are given in a dataset, they are also rewritten.
-        If resize() is called without any parameters then previsous
-        resizing/reprojection cancelled.
-
-        WARNING: It seems like the function is presently not working for complex
-        bands bands - in case this kind of data is needed
-        it should be copied to a numpy array which is added as a band before
-        resizing.
-
-        Parameters
-        -----------
-        Either factor, or width, or height should be given:
-            factor : float, optional, default=1
-            width : int, optional
-            height : int, optional
-            eResampleAlg : int (GDALResampleAlg), optional
-                -1 : Average,
-                0 : NearestNeighbour,
-                1 : BILINEAR,
-                2 : BICUBIC
-                3 : ANTIALIAS
-
-        Modifies
-        ---------
-        self.vrt.dataset : VRT dataset of VRT object
-            raster size are modified to downscaled size.
-            If GCPs are given in the dataset, they are also overwritten.
-
-        '''
-        # resize back to original size/setting
-        if factor == 1 and width is None and height is None:
-            self.vrt = self.raw.copy()
-            return
-
-        # replce self.vrt to desized VRT
-        self.vrt = self.raw.get_resized_vrt(factor,
-                                            width,
-                                            height,
-                                            eResampleAlg)
-
-    def get_GDALRasterBand(self, bandID=1):
-        ''' Get a GDALRasterBand of a given Nansat object
-
-        If str is given find corresponding band number
-        If int is given check if band with this number exists.
-        Get a GDALRasterBand from vrt.
-
-        Parameters
-        -----------
-        bandID : serial number or string, optional (default is 1)
-            if number - a band number of the band to fetch
-            if string bandID = {'name': bandID}
-
-        Returns
-        --------
-        GDAL RasterBand
-
-        Example
-        -------
-        b = n.get_GDALRasterBand(1)
-        b = n.get_GDALRasterBand('sigma0')
-
-        '''
-        # get band number
-        bandNumber = self._get_band_number(bandID)
-        # the GDAL RasterBand of the corresponding band is returned
-        return self.vrt.dataset.GetRasterBand(bandNumber)
-
-    def list_bands(self, doPrint=True):
-        ''' Show band information of the given Nansat object
-
-        Show serial number, longName, name and all parameters
-        for each band in the metadata of the given Nansat object.
-
-        Parameters
-        -----------
-        doPrint : boolean, optional, default=True
-            do print, otherwise it is returned as string
-
-        Returns
-        --------
-        outString : String
-            formatted string with bands info
-
-        '''
-        # get dictionary of bands metadata
-        bands = self.bands()
-        outString = ''
-
-        for b in bands:
-            # print band number, name
-            outString += 'Band : %d %s\n' % (b, bands[b].get('name', ''))
-            # print band metadata
-            for i in bands[b]:
-                outString += '  %s: %s\n' % (i, bands[b][i])
-        if doPrint:
-            # print to screeen
-            print outString
-        else:
-            return outString
-
-    def reproject(self, dstDomain=None, eResampleAlg=0, blockSize=None,
-                  WorkingDataType=None, tps=False, **kwargs):
-        ''' Change projection of the object based on the given Domain
-
-        Warp the raw VRT using AutoCreateWarpedVRT() using projection
-        from the dstDomain.
-        Modify XML content of the warped vrt using the Domain parameters.
-        Generate warpedVRT and replace self.vrt with warpedVRT.
-        If current object spans from 0 to 360 and dstDomain is west of 0,
-        the object is shifted by 180 westwards.
-
-        Parameters
-        -----------
-        dstDomain : domain
-            destination Domain where projection and resolution are set
-        eResampleAlg : int (GDALResampleAlg)
-            0 : NearestNeighbour
-            1 : Bilinear
-            2 : Cubic,
-            3 : CubicSpline
-            4 : Lancoz
-        blockSize : int
-            size of blocks for resampling. Large value decrease speed
-            but increase accuracy at the edge
-        WorkingDataType : int (GDT_int, ...)
-            type of data in bands. Shuold be integer for int32 bands
-        tps : boolean
-            Use thin-spline trasnformation or not
-
-        Modifies
-        ---------
-        self.vrt : VRT object with VRT dataset
-            replaced to warpedVRT dataset
-
-        See Also
-        ---------
-        http://www.gdal.org/gdalwarp.html
-        '''
-        # dereproject
-        self.vrt = self.raw.copy()
-
-        # if no domain: quit
-        if dstDomain is None:
-            return
-
-        # if self spans from 0 to 360 and dstDomain is west of 0:
-        #     shift self westwards by 180 degrees
-        # check span
-        srcCorners = self.get_corners()
-        if (round(min(srcCorners[0])) == 0 and
-            round(max(srcCorners[0])) == 360):
-            # check intersection of src and dst
-            dstCorners = dstDomain.get_corners()
-            if min(dstCorners[0]) < 0:
-                # shift
-                self.raw = self.raw.get_shifted_vrt(-180)
-
-        # get projection of destination dataset
-        dstSRS = dstDomain.vrt.dataset.GetProjection()
-
-        # get destination GCPs
-        dstGCPs = dstDomain.vrt.dataset.GetGCPs()
-        if len(dstGCPs) > 0:
-            # get projection of destination GCPs
-            dstSRS = dstDomain.vrt.dataset.GetGCPProjection()
-
-        xSize = dstDomain.vrt.dataset.RasterXSize
-        ySize = dstDomain.vrt.dataset.RasterYSize
-
-        # get geoTransform
-        if 'use_gcps' in kwargs.keys() and kwargs['use_gcps']==False:
-            corners = dstDomain.get_corners()
-            ext = '-lle %0.3f %0.3f %0.3f %0.3f -ts %d %d' %(min(corners[0]),
-                                                             min(corners[1]),
-                                                             max(corners[0]),
-                                                             max(corners[1]),
-                                                             xSize, ySize)
-            d = Domain(srs=dstSRS, ext=ext)
-            geoTransform = d.vrt.dataset.GetGeoTransform()
-        else:
-            geoTransform = dstDomain.vrt.dataset.GetGeoTransform()
-
-        # create Warped VRT
-        warpedVRT = self.raw.get_warped_vrt(
-                    dstSRS=dstSRS, dstGCPs=dstGCPs,
-                    eResampleAlg=eResampleAlg,
-                    xSize=xSize, ySize=ySize, blockSize=blockSize,
-                    geoTransform=geoTransform,
-                    WorkingDataType=WorkingDataType,
-                    tps=tps, **kwargs)
-
-        # set current VRT object
-        self.vrt = warpedVRT
-        # add metadata from RAW to VRT (except fileName)
-        vrtFileName = self.vrt.dataset.GetMetadataItem('fileName')
-        rawMetadata = self.raw.dataset.GetMetadata()
-        self.vrt.dataset.SetMetadata(rawMetadata)
-        self.vrt.dataset.SetMetadataItem('fileName', vrtFileName)
-
-    def watermask(self, mod44path=None, dstDomain=None):
-        ''' Create numpy array with watermask (water=1, land=0)
-
-        250 meters resolution watermask from MODIS 44W Product:
-        http://www.glcf.umd.edu/data/watermask/
-
-        Watermask is stored as tiles in TIF(LZW) format and a VRT file
-        All files are stored in one directory.
-        A tarball with compressed TIF and VRT files should be additionally
-        downloaded from the Nansat wiki:
-        https://svn.nersc.no/nansat/wiki/Nansat/Data/Watermask
-
-        The method :
-            Gets the directory either from input parameter or from environment
-            variable MOD44WPATH
-            Open Nansat object from the VRT file
-            Reprojects the watermask onto the current object using reproject()
-            or reproject_on_jcps()
-            Returns the reprojected Nansat object
-
-        Parameters
-        -----------
-        mod44path : string, optional, default=None
-            path with MOD44W Products and a VRT file
-
-        Returns
-        --------
-        watermask : Nansat object with water mask in current projection
-
-        See also
-        ---------
-        250 meters resolution watermask from MODIS 44W Product:
-            http://www.glcf.umd.edu/data/watermask/
-
-        '''
-        mod44DataExist = True
-        # check if path is given in input param or in environment
-        if mod44path is None:
-            mod44path = os.getenv('MOD44WPATH')
-        if mod44path is None:
-            mod44DataExist = False
-        # check if VRT file exist
-        elif not os.path.exists(mod44path + '/MOD44W.vrt'):
-            mod44DataExist = False
-        self.logger.debug('MODPATH: %s' % mod44path)
-
-        if not mod44DataExist:
-            # MOD44W data does not exist generate empty matrix
-            watermaskArray = np.zeros([self.vrt.dataset.RasterXSize,
-                                      self.vrt.dataset.RasterYSize])
-            watermask = Nansat(domain=self, array=watermaskArray)
-        else:
-            # MOD44W data does exist: open the VRT file in Nansat
-            watermask = Nansat(mod44path + '/MOD44W.vrt', mapperName='MOD44W',
-                               logLevel=self.logger.level)
-            # reproject on self or given Domain
-            if dstDomain is None:
-                watermask.reproject(self)
-            else:
-                watermask.reproject(dstDomain)
-
-        return watermask
-
-    def write_figure(self, fileName=None, bands=1, clim=None, addDate=False,
-                     **kwargs):
-        ''' Save a raster band to a figure in graphical format.
-
-        Get numpy array from the band(s) and band information specified
-        either by given band number or band id.
-        -- If three bands are given, merge them and create PIL image.
-        -- If one band is given, create indexed image
-        Create Figure object and:
-        Adjust the array brightness and contrast using the given min/max or
-        histogram.
-        Apply logarithmic scaling of color tone.
-        Generate and append legend.
-        Save the PIL output image in PNG or any other graphical format.
-        If the filename extension is 'tif', the figure file is converted
-        to GeoTiff
-
-        Parameters
-        -----------
-        fileName : string, optional
-            Output file name. if one of extensions 'png', 'PNG', 'tif',
-            'TIF', 'bmp', 'BMP', 'jpg', 'JPG', 'jpeg', 'JPEG' is included,
-            specified file is crated. otherwise, 'png' file is created.
-            if None, the figure object is returned.
-            if True, the figure is shown
-        bands : integer or string or list (elements are integer or string),
-            default = 1
-            the size of the list has to be 1 or 3.
-            if the size is 3, RGB image is created based on the three bands.
-            Then the first element is Red, the second is Green,
-            and the third is Blue.
-        clim : list with two elements or 'hist' to specify range of colormap
-            None (default) : min/max values are fetched from WKV,
-            fallback-'hist'
-            [min, max] : min and max are numbers, or
-            [[min, min, min], [max, max, max]]: three bands used
-            'hist' : a histogram is used to calculate min and max values
-        addDate : boolean
-            False (default) : no date will be aded to the caption
-            True : the first time of the object will be added to the caption
-        **kwargs : parameters for Figure().
-
-        Modifies
-        ---------
-        if fileName is specified, creates image file
-
-        Returns
-        -------
-        Figure object
-
-        Example
-        --------
-        #write only indexed image, color limits from WKV or from histogram
-        n.write_figure('test.jpg')
-        #write only RGB image, color limits from histogram
-        n.write_figure('test_rgb_hist.jpg', clim='hist', bands=[1, 2, 3])
-        #write indexed image, apply log scaling and gamma correction,
-        #add legend and type in title 'Title', increase font size and put 15
-        tics
-        n.write_figure('r09_log3_leg.jpg', logarithm=True, legend=True,
-                                gamma=3, titleString='Title', fontSize=30,
-                                numOfTicks=15)
-        # write an image to png with transparent Mask set to color
-        transparency=[0,0,0], following PIL alpha mask
-        n.write_figure(fileName='transparent.png', bands=[3],
-               mask_array=wmArray,
-               mask_lut={0: [0,0,0]},
-               clim=[0,0.15], cmapName='gray', transparency=[0,0,0])
-
-        See also
-        --------
-        Figure()
-        http://www.scipy.org/Cookbook/Matplotlib/Show_colormaps
-
-        '''
-        # convert <bands> from integer, or string, or list of strings
-        # into list of integers
-        if isinstance(bands, list):
-            for i, band in enumerate(bands):
-                bands[i] = self._get_band_number(band)
-        else:
-            bands = [self._get_band_number(bands)]
-
-        # == create 3D ARRAY ==
-        array = None
-        for band in bands:
-            # get array from band and reshape to (1,height,width)
-            iArray = self[band]
-            iArray = iArray.reshape(1, iArray.shape[0], iArray.shape[1])
-            # create new 3D array or append band
-            if array is None:
-                array = iArray
-            else:
-                array = np.append(array, iArray, axis=0)
-
-        # == CREATE FIGURE object and parse input parameters ==
-        fig = Figure(array, **kwargs)
-        array = None
-
-        # == PREPARE cmin/cmax ==
-        # check if cmin and cmax are given as the arguments
-        if 'cmin' in kwargs.keys() and 'cmax' in kwargs.keys():
-            clim = [kwargs['cmin'], kwargs['cmax']]
-
-        # try to get clim from WKV if it is not given as the argument
-        # if failed clim will be evaluated from histogram
-        if clim is None:
-            clim = [[], []]
-            for i, iBand in enumerate(bands):
-                try:
-                    defValue = (self.vrt.dataset.GetRasterBand(iBand).
-                                GetMetadataItem('minmax').split(' '))
-                except:
-                    clim = 'hist'
-                    break
-                clim[0].append(float(defValue[0]))
-                clim[1].append(float(defValue[1]))
-
-        # Estimate color min/max from histogram
-        if clim == 'hist':
-            clim = fig.clim_from_histogram()
-
-        # modify clim to the proper shape [[min], [max]]
-        # or [[min, min, min], [max, max, max]]
-        if (len(clim) == 2 and
-           ((isinstance(clim[0], float)) or (isinstance(clim[0], int))) and
-           ((isinstance(clim[1], float)) or (isinstance(clim[1], int)))):
-            clim = [[clim[0]], [clim[1]]]
-
-        # if the len(clim) is not same as len(bands), the 1st element is used.
-        for i in range(2):
-            if len(clim[i]) != len(bands):
-                clim[i] = [clim[i][0]] * len(bands)
-
-        self.logger.info('clim: %s ' % clim)
-
-        # == PREPARE caption ==
-        if 'caption' in kwargs:
-            caption = kwargs['caption']
-        else:
-            # get longName and units from vrt
-            band = self.get_GDALRasterBand(bands[0])
-            longName = band.GetMetadata().get('long_name', '')
-            units = band.GetMetadata().get('units', '')
-
-            # make caption from longname, units
-            caption = longName + ' [' + units + ']'
-
-        # add DATE to caption
-        if addDate:
-            caption += self.get_time()[0].strftime(' %Y-%m-%d')
-
-        self.logger.info('caption: %s ' % caption)
-
-        # == PROCESS figure ==
-        fig.process(cmin=clim[0], cmax=clim[1], caption=caption)
-
-        # == finally SAVE to a image file or SHOW ==
-        if fileName is not None:
-            if type(fileName) == bool and fileName:
-                try:
-                    if __IPYTHON__:
-                        from matplotlib.pyplot import imshow, show
-                        from numpy import array
-                        sz = fig.pilImg.size
-                        image = array(fig.pilImg.im)
-                        if fig.pilImg.getbands() == ('P',):
-                            image.resize(sz[0], sz[1])
-                        elif fig.pilImg.getbands() == ('R', 'G', 'B'):
-                            image.resize(sz[0], sz[1], 3)
-                        imshow(image)
-                        show()
-                    else:
-                        fig.pilImg.show()
-                except:
-                    fig.pilImg.show()
-            elif type(fileName) == str:
-                fig.save(fileName, **kwargs)
-                # If tiff image, convert to GeoTiff
-                if fileName[-3:] == 'tif':
-                    self.vrt.copyproj(fileName)
-
-        return fig
-
-    def write_geotiffimage(self, fileName, bandID=1):
-        ''' Writes an 8-bit GeoTiff image for a given band.
-
-        The output GeoTiff image is convenient e.g. for display in a GIS tool.
-        Colormap is fetched from the metadata item 'colormap'.
-            Fallback colormap is 'jet'.
-        Color limits are fetched from the metadata item 'minmax'.
-            If 'minmax' is not specified, min and max of raster is used.
-
-        The method can be replaced by using nansat.write_figure(),
-        however, write_figure uses PIL which does not allow
-        Tiff compression, giving much larger files
-
-        Parameters
-        -----------
-        fileName : string
-        bandID : integer or string(default = 1)
-
-        '''
-        bandNo = self._get_band_number(bandID)
-        band = self.get_GDALRasterBand(bandID)
-        minmax = band.GetMetadataItem('minmax')
-        # Get min and max from band histogram if not given (from wkv)
-        if minmax is None:
-            (rmin, rmax) = band.ComputeRasterMinMax(1)
-            minmax = str(rmin) + ' ' + str(rmax)
-
-        bMin = float(minmax.split(' ')[0])
-        bMax = float(minmax.split(' ')[1])
-        # Make colormap from WKV information
-        try:
-            colormap = band.GetMetadataItem('colormap')
-        except:
-            colormap = 'jet'
-        try:
-            cmap = cm.get_cmap(colormap, 256)
-            cmap = cmap(arange(256)) * 255
-            colorTable = gdal.ColorTable()
-            for i in range(cmap.shape[0]):
-                colorEntry = (int(cmap[i, 0]), int(cmap[i, 1]),
-                              int(cmap[i, 2]), int(cmap[i, 3]))
-                colorTable.SetColorEntry(i, colorEntry)
-        except:
-            print 'Could not add colormap; Matplotlib may not be available.'
-        # Write Tiff image, with data scaled to values between 0 and 255
-        outDataset = gdal.GetDriverByName('Gtiff').Create(fileName,
-                                                          band.XSize,
-                                                          band.YSize, 1,
-                                                          gdal.GDT_Byte,
-                                                          ['COMPRESS=LZW'])
-        data = self.__getitem__(bandNo)
-        scaledData = ((data - bMin) / (bMax - bMin)) * 255
-        outDataset.GetRasterBand(1).WriteArray(scaledData)
-        outDataset.GetRasterBand(1).SetMetadata(band.GetMetadata())
-        try:
-            outDataset.GetRasterBand(1).SetColorTable(colorTable)
-        except:
-            # Happens after reprojection, a possible bug?
-            print 'Could not set color table'
-            print colorTable
-        outDataset = None
-        self.vrt.copyproj(fileName)
-
-    def get_time(self, bandID=None):
-        ''' Get time for dataset and/or its bands
-
-        Parameters
-        ----------
-        bandID : int or str (default = None)
-                band number or name
-
-        Returns
-        --------
-        time : list with datetime objects for each band.
-            If time is the same for all bands, the list contains 1 item
-
-        '''
-        time = []
-        for i in range(self.vrt.dataset.RasterCount):
-            band = self.get_GDALRasterBand(i + 1)
-            try:
-                time.append(dateutil.parser.parse(
-                            band.GetMetadataItem('time')))
-            except:
-                self.logger.debug('Band ' + str(i + 1) + ' has no time')
-                time.append(None)
-
-        if bandID is not None:
-            bandNumber = self._get_band_number(bandID)
-            return time[bandNumber - 1]
-        else:
-            return time
-
-    def get_metadata(self, key=None, bandID=None):
-        ''' Get metadata from self.vrt.dataset
-
-        Parameters
-        ----------
-        key : string, optional
-            name of the metadata key. If not givem all metadata is returned
-        bandID : int or str, optional
-            number or name of band to get metadata from.
-            If not given, global metadata is returned
-
-        Returns
-        --------
-        a string with metadata if key is given and found
-        an empty string if key is given and not found
-        a dictionary with all metadata if key is not given
-
-        '''
-        # get all metadata from dataset or from band
-        if bandID is None:
-            metadata = self.vrt.dataset.GetMetadata()
-        else:
-            metadata = self.get_GDALRasterBand(bandID).GetMetadata()
-
-        # get all metadata or from a key
-        if key is not None:
-            metadata = metadata.get(key, None)
-
-        return metadata
-
-    def set_metadata(self, key='', value='', bandID=None):
-        ''' Set metadata to self.raw.dataset and self.vrt.dataset
-
-        Parameters
-        -----------
-        key : string or dictionary with strings
-            name of the metadata, or dictionary with metadata names, values
-        value : string
-            value of metadata
-        bandID : int or str
-            number or name of band
-            Without : global metadata is set
-
-        Modifies
-        ---------
-        self.raw.dataset : sets metadata in GDAL raw dataset
-        self.vrt.dataset : sets metadata in GDAL current dataset
-
-        '''
-        # set all metadata to the dataset or to the band
-        if bandID is None:
-            metaReceiverRAW = self.raw.dataset
-            metaReceiverVRT = self.vrt.dataset
-        else:
-            bandNumber = self._get_band_number(bandID)
-
-            metaReceiverRAW = self.raw.dataset.GetRasterBand(bandNumber)
-            metaReceiverVRT = self.vrt.dataset.GetRasterBand(bandNumber)
-
-        # set metadata from dictionary or from single pair key,value
-        if type(key) == dict:
-            for k in key:
-                metaReceiverRAW.SetMetadataItem(k, key[k])
-                metaReceiverVRT.SetMetadataItem(k, key[k])
-        else:
-            metaReceiverRAW.SetMetadataItem(key, value)
-            metaReceiverVRT.SetMetadataItem(key, value)
-
-    def _get_mapper(self, mapperName, **kwargs):
-        ''' Create VRT file in memory (VSI-file) with variable mapping
-
-        If mapperName is given only this mapper will be used,
-        else loop over all availble mappers in mapperList to get the
-        matching one.
-        In the loop :
-            If the specific error appears the mapper is not used
-            and the next mapper is tested.
-            Otherwise the mapper returns VRT.
-        If type of the sensor is identified, add mapping variables.
-        If all mappers fail, make simple copy of the input DS into a VSI/VRT
-
-        Parameters
-        -----------
-        mapperName : string, optional (e.g. 'ASAR' or 'merisL2')
-
-        Returns
-        --------
-        tmpVRT : VRT object
-            tmpVRT.dataset is a GDAL VRT dataset
-
-        Raises
-        --------
-        Error : occurs if given mapper cannot open the input file
-
-        '''
-        # open GDAL dataset. It will be parsed to all mappers for testing
-        try:
-            gdalDataset = gdal.Open(self.fileName)
-        except RuntimeError:
-            print ('GDAL could not open ' + self.fileName +
-                   ', trying to read with Nansat mappers...')
-            gdalDataset = None
-        if gdalDataset is not None:
-            # get metadata from the GDAL dataset
-            metadata = gdalDataset.GetMetadata()
-        else:
-            metadata = None
-
-        tmpVRT = None
-
-        if mapperName is not '':
-            # If a specific mapper is requested, we test only this one.
-            # Stripping off eventual 'mapper_' and '.py' and converting
-            # to lowercase
-            mapperName = mapperName.replace('mapper_',
-                                            '').replace('.py', '').lower()
-            # create VRT
-            try:
-                mapper_module = __import__('mapper_' + mapperName)
-            except ImportError:
-                raise Error('Mapper ' + mapperName + ' not in PYTHONPATH')
-            tmpVRT = mapper_module.Mapper(self.fileName, gdalDataset,
-                                          metadata, **kwargs)
-            self.mapper = mapperName
-        else:
-            # We test all mappers, import one by one
-            for iMapper in self.mapperList:
-                # get rid of .py extension
-                iMapper = iMapper.replace('.py', '')
-                self.logger.debug('Trying %s...' % iMapper)
-                try:
-                    mapper_module = __import__(iMapper)
-                    # create a Mapper object and get VRT dataset from it
-                    tmpVRT = mapper_module.Mapper(self.fileName, gdalDataset,
-                                                  metadata, **kwargs)
-                    self.logger.info('Mapper %s - success!' % iMapper)
-                    self.mapper = iMapper
-                    break
-                except:
-                    pass
-
-        # if no mapper fits, make simple copy of the input DS into a VSI/VRT
-        if tmpVRT is None and gdalDataset is not None:
-            self.logger.warning('No mapper fits, returning GDAL bands!')
-            tmpVRT = VRT(gdalDataset=gdalDataset)
-            for iBand in range(gdalDataset.RasterCount):
-                tmpVRT._create_band({'SourceFilename': self.fileName,
-                                     'SourceBand': iBand + 1})
-                tmpVRT.dataset.FlushCache()
-
-        # if GDAL cannot open the file, and no mappers exist which can make VRT
-        if tmpVRT is None and gdalDataset is None:
-            raise GDALError('NANSAT can not open the file ' + self.fileName)
-
-        return tmpVRT
-
-    def _get_pixelValue(self, val, defVal):
-        if val == '':
-            return defVal
-        else:
-            return val
-
-    def _get_band_number(self, bandID):
-        '''Return absolute band number
-
-        Check if given bandID is valid
-        Return absolute number of the band in the VRT
-
-        Parameters
-        ----------
-        bandID : int or str or dict
-            if int : checks if such band exists and returns band_id
-            if str : finds band with coresponding name
-            if dict : finds first band with given metadata
-
-        Returns
-        --------
-        int : absolute band number
-
-        '''
-        bandNumber = 0
-        # if bandID is str: create simple dict with seraching criteria
-        if type(bandID) == str:
-            bandID = {'name': bandID}
-
-        # if bandID is dict: search self.bands with seraching criteria
-        if type(bandID) == dict:
-            bandsMeta = self.bands()
-            for b in bandsMeta:
-                numCorrectKeys = 0
-                for key in bandID:
-                    if (key in bandsMeta[b] and
-                            bandID[key] == bandsMeta[b][key]):
-                        numCorrectKeys = numCorrectKeys + 1
-                    if numCorrectKeys == len(bandID):
-                        bandNumber = b
-                        break
-
-        # if bandID is int and with bounds: return this number
-        if (type(bandID) == int and bandID >= 1 and
-                bandID <= self.vrt.dataset.RasterCount):
-            bandNumber = bandID
-
-        # if no bandNumber found - raise error
-        if bandNumber == 0:
-            raise OptionError('Cannot find band %s! '
-                              'bandNumber is from 1 to %s'
-                              % (str(bandID), self.vrt.dataset.RasterCount))
-
-        return bandNumber
-
-    def process(self, opts=None):
-        '''Default L2 processing of Nansat object. Overloaded in childs.'''
-
-    def export_band(self, fileName, bandID=1, driver='netCDF'):
-        '''Export only one band of the Nansat object
-        Get array from the required band
-        Create temporary Nansat from the array
-        Export temporary Nansat to file
-
-        Parameters
-        ----------
-        fileName : str
-            name of the output file
-        bandID : int or str
-            number of name of the band
-        driver : str, ['netCDF']
-            name of the GDAL Driver (format) to use
-
-        '''
-        # get array from self
-        bandArray = self[bandID]
-        # get root, band metadata
-        rootMetadata = self.get_metadata()
-        bandMetadata = self.get_metadata(bandID=bandID)
-        # create temporary nansat
-        tmpNansat = Nansat(domain=self, array=bandArray)
-        # set metadata
-        tmpNansat.set_metadata(rootMetadata)
-        tmpNansat.set_metadata(bandMetadata, bandID=1)
-        # export
-        tmpNansat.export(fileName, driver=driver)
-
-    def get_transect(self, points=None, bandList=[1], latlon=True,
-                     transect=True, returnOGR=False, layerNum=0,
-                     smooth=0, **kwargs):
-        '''Get transect from two poins and retun the values by numpy array
-
-        Parameters
-        ----------
-        points : tuple with one or more points or shape file name
-            i.e. ((lon1, lat1),(lon2, lat2),(lon3, lat3), ...) or
-                 ((col1, row1),(col2, row2),(col3, row3), ...)
-        bandList : list of int or string
-            elements of the list are band number or band Name
-        latlon : bool
-            If the points in lat/lon, then True.
-            If the points in pixel/line, then False.
-        transect : bool
-            If True, get all transact values
-            If False, get values of points
-        returnOGR: bool
-            If True, then return numpy array
-            If False, return OGR object
-        layerNum: int
-            If shapefile is given as points, it is the number of the layer
-        smooth: int or [int, int]
-            If smooth or smooth[0] is greater than 0, smooth every transect
-            pixel as the median (default, smooth[1]=0) or mean (smooth[1]=1)
-            value in a box with sides equal to the given number.
-            smooth or smooth[0] must be 0 or a positive odd number
-            smooth[1] can be 0 or 1 for median or mean
-
-        vmin, vmax : int (optional)
-            minimum and maximum pixel values of an image shown
-            in case points is None.
-
-        Returns
-        --------
-        if returnOGR:
-            transect : OGR object with points coordinates and values
-        else:
-            transect : list or
-                values of the transect or OGR object with the transect values
-            [lonVector, latVector] : list with longitudes, latitudes
-            pixlinCoord : numpy array with pixels and lines coordinates
-
-        '''
-        smooth_function = scipy.stats.nanmedian
-        if type(smooth) is list:
-            if smooth[0] < 0:
-                raise ValueError("smooth[0] must be 0 or a positive odd number.")
-            if smooth[0] > 0 and (smooth[0] % 2) != 1:
-                raise ValueError("The kernel size smooth[0] should be odd.")
-            if not smooth[1] == 0 and not smooth[1] == 1:
-                raise ValueError("smooth[1] must be 0 or 1 for median or mean filter.")
-            if smooth[1] == 1:
-                smooth_function = scipy.stats.nanmean
-        else:
-            if smooth < 0:
-                raise ValueError("smooth must be 0 or a positive odd number.")
-            if smooth > 0 and (smooth % 2) != 1:
-                raise ValueError("The kernel size smooth should be odd.")
-            tmp = smooth
-            smooth = []
-            smooth.append(tmp)
-
-        data = None
-        # if shapefile is given, get corner points from it
-        if type(points) == str:
-            nansatOGR = Nansatshape(fileName=points)
-            #nansatOGR = NansatOGR(fileName=points, layerNum=layerNum)
-            points, latlon = nansatOGR.get_corner_points(latlon)
-
-        # if points is not given, get points from GUI ...
-        if points is None:
-            firstBand = bandList[0]
-            if type(firstBand) == str:
-                firstBand = self._get_band_number(firstBand)
-            data = self[firstBand]
-
-            browser = PointBrowser(data, **kwargs)
-            browser.get_points()
-            points = tuple(browser.coordinates)
-            latlon = False
-
-        # get wkt
-        wkt = self._get_projection(self.vrt.dataset)
-
-        pixlinCoord = np.array([[], []])
-        for iPoint in range(len(points)):
-            # if one point is given
-            if type(points[iPoint]) != tuple:
-                point0 = (points[0], points[1])
-                point1 = (points[0], points[1])
-            # if we want points ...
-            elif not transect:
-                point0 = (points[iPoint][0], points[iPoint][1])
-                point1 = (points[iPoint][0], points[iPoint][1])
-            # if we want a transect ...
-            else:
-                try:
-                    point0 = points[iPoint]
-                    point1 = points[iPoint + 1]
-                except:
-                    break
-            # if points in degree, convert them into pix/lin
-            if latlon:
-                pix, lin = self._transform_points([point0[0], point1[0]],
-                                                  [point0[1], point1[1]],
-                                                  DstToSrc=1)
-                point0 = (pix[0], lin[0])
-                point1 = (pix[1], lin[1])
-            # compute Euclidean distance between point0 and point1
-            length = int(np.hypot(point0[0] - point1[0],
-                                  point0[1] - point1[1]))
-            # if a point is given
-            if length == 0:
-                length = 1
-            # get sequential coordinates on pix/lin between two points
-            pixVector = list(np.linspace(point0[0],
-                                         point1[0],
-                                         length).astype(int))
-            linVector = list(np.linspace(point0[1],
-                                         point1[1],
-                                         length).astype(int))
-            pixlinCoord = np.append(pixlinCoord,
-                                    [pixVector, linVector],
-                                    axis=1)
-            if smooth[0]:
-                pixlinCoord0 = pixlinCoord - int(smooth[0]) / 2
-                pixlinCoord1 = pixlinCoord + int(smooth[0]) / 2
-
-        # convert pix/lin into lon/lat
-        lonVector, latVector = self._transform_points(pixlinCoord[0],
-                                                      pixlinCoord[1],
-                                                      DstToSrc=0)
-        transect = []
-        # get data
-        for iBand in bandList:
-            if type(iBand) == str:
-                iBand = self._get_band_number(iBand)
-            if data is None:
-                data = self[iBand]
-            # extract values
-            if smooth[0]:
-                transect0 = []
-                for xmin, xmax, ymin, ymax in zip(pixlinCoord0[1],
-                                                  pixlinCoord1[1],
-                                                  pixlinCoord0[0],
-                                                  pixlinCoord1[0]):
-                    transect0.append(smooth_function(data[xmin:xmax,
-                                                          ymin:ymax],
-                                                     axis=None))
-                transect.append(transect0)
-            else:
-                transect.append(data[list(pixlinCoord[1]),
-                                list(pixlinCoord[0])].tolist())
-            data = None
-        if returnOGR:
-            # Lists for field names and datatype
-            names = ['X (pixel)', 'Y (line)']
-            formats = ['i4', 'i4']
-            for iBand in bandList:
-                names.append('transect_' + str(iBand))
-                formats.append('f8')
-            # Create zeros structured numpy array
-            fieldValues = np.zeros(len(pixlinCoord[1]),
-                                   dtype={'names': names,
-                                          'formats': formats})
-            # Set values into the structured numpy array
-            fieldValues['X (pixel)'] = pixlinCoord[0]
-            fieldValues['Y (line)'] = pixlinCoord[1]
-            for i, iBand in enumerate(bandList):
-                fieldValues['transect_' + str(iBand)] = transect[i]
-            # Create Nansatshape object
-            srs = osr.SpatialReference()
-            srs.ImportFromWkt(wkt)
-            NansatOGR = Nansatshape(srs=srs)
-            # Set features and geometries into the Nansatshape
-            NansatOGR.add_features(coordinates=[lonVector, latVector],
-                                   values=fieldValues,
-                                   AddPixLine=False)
-            # Return Nansatshape object
-            return NansatOGR
-        else:
-            return transect, [lonVector, latVector], pixlinCoord.astype(int)
->>>>>>> fbb199bd
+            return transect, [lonVector, latVector], pixlinCoord.astype(int)