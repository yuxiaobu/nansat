--- conflicted
+++ resolved
@@ -1,4 +1,3 @@
-<<<<<<< HEAD
 # Name:    nansat.py
 # Purpose: Container of VRT and GeolocationDomain classes
 # Authors:      Asuka Yamakawa, Anton Korosov, Knut-Frode Dagestad,
@@ -1556,1710 +1555,4 @@
         # write down XML contents
         shiftVRT.write_xml(str(node0.rawxml()))
 
-        return shiftVRT
-=======
-# Name:    nansat.py
-# Purpose: Container of VRT and GeolocationDomain classes
-# Authors:      Asuka Yamakawa, Anton Korosov, Knut-Frode Dagestad,
-#               Morten W. Hansen, Alexander Myasoyedov,
-#               Dmitry Petrenko, Evgeny Morozov
-# Created:      29.06.2011
-# Copyright:    (c) NERSC 2011 - 2013
-# Licence:
-# This file is part of NANSAT.
-# NANSAT is free software: you can redistribute it and/or modify
-# it under the terms of the GNU General Public License as published by
-# the Free Software Foundation, version 3 of the License.
-# http://www.gnu.org/licenses/gpl-3.0.html
-# This program is distributed in the hope that it will be useful,
-# but WITHOUT ANY WARRANTY without even the implied warranty of
-# MERCHANTABILITY or FITNESS FOR A PARTICULAR PURPOSE.
-import tempfile
-
-from nansat_tools import *
-
-
-class GeolocationArray():
-    '''Container for GEOLOCATION ARRAY data
-
-    Keeps references to bands with X and Y coordinates, offset and step
-    of pixel and line. All information is stored in dictionary self.d
-
-    Instance of GeolocationArray is used in VRT and ususaly created in
-    a Mapper.
-    '''
-    def __init__(self, xVRT=None, yVRT=None,
-                 xBand=1, yBand=1, srs='', lineOffset=0, lineStep=1,
-                 pixelOffset=0, pixelStep=1, dataset=None):
-        '''Create GeolocationArray object from input parameters
-
-        Parameters
-        -----------
-        xVRT : VRT-object or str
-            VRT with array of x-coordinates OR string with dataset source
-        yVRT : VRT-object or str
-            VRT with array of y-coordinates OR string with dataset source
-        xBand : number of band in the xDataset
-        xBand : number of band in the yDataset
-        srs : str, WKT
-        lineOffset : int, offset of first line
-        lineStep : int, step of lines
-        pixelOffset : int, offset of first pixel
-        pixelStep : step of pixels
-        dataset : GDAL dataset to take geolocation arrays from
-
-        Modifies
-        ---------
-        All input parameters are copied to self
-
-        '''
-        # dictionary with all metadata
-        self.d = {}
-        # VRT objects
-        self.xVRT = None
-        self.yVRT = None
-
-        # make object from GDAL dataset
-        if dataset is not None:
-            self.d = dataset.GetMetadata('GEOLOCATION')
-            return
-
-        # make empty object
-        if xVRT is None or yVRT is None:
-            return
-
-        if isinstance(xVRT, str):
-            # make object from strings
-            self.d['X_DATASET'] = xVRT
-            self.d['Y_DATASET'] = yVRT
-        else:
-            # make object from VRTs
-            self.xVRT = xVRT
-            self.d['X_DATASET'] = xVRT.fileName
-            self.yVRT = yVRT
-            self.d['Y_DATASET'] = yVRT.fileName
-
-        # proj4 to WKT
-        if srs == '':
-            sr = osr.SpatialReference()
-            sr.ImportFromProj4('+proj=longlat +ellps=WGS84 +datum=WGS84 +no_defs')
-            srs = sr.ExportToWkt()
-        self.d['SRS'] = srs
-        self.d['X_BAND'] = str(xBand)
-        self.d['Y_BAND'] = str(yBand)
-        self.d['LINE_OFFSET'] = str(lineOffset)
-        self.d['LINE_STEP'] = str(lineStep)
-        self.d['PIXEL_OFFSET'] = str(pixelOffset)
-        self.d['PIXEL_STEP'] = str(pixelStep)
-
-
-class VRT():
-    '''Wrapper around GDAL VRT-file
-
-    The GDAL VRT-file is an XML-file. It contains all metadata, geo-reference
-    information and information ABOUT each band including band metadata,
-    reference to the bands in the source file.
-    VRT-class perfroms all operation on VRT-files: create, copy, modify,
-    read, write, add band, add GeoTransform, SetProjection, etc. It uses
-    either GDAL methods for these operations (e.g. Create, AddBand,
-    SetMetadata, AutoCreateWarpedVRT, etc.) or reads/writes the XML-file
-    directly (e.g. remove_geotransform, get_warped_vrt, etc).
-
-    The core of the VRT object is GDAL dataset <self.dataset> generated
-    by the GDAL VRT-Driver. The respective VRT-file is located in /vismem
-    and has random name.
-
-    GDAL data model doesn't have place for geolocaion arrays therefore
-    VRT-object has instance of GeolocationArray self.geolocationArray-
-    an object to keep information about Geolocation Arrays:
-    reference to file with source data, pixel and line step and offset, etc.
-
-    Domain has an instance of VRT-class <self.vrt>. It keeps only geo-
-    reference information.
-
-    All Mappers inherit from VRT. When Nansat opens file it loops through
-    list of mappers, selects the one appropriate for the input file,
-    and creates an instance of Mapper. But each Mapper has only a
-    constructor, other methods are from VRT.
-
-    Nansat has two instances of Mapper-class (<=VRT-class): self.raw and
-    self.vrt. One holds VRT-file in original projection (derived from the
-    input file), another - in modified projection.
-
-    '''
-    ComplexSource = Template('''
-            <$SourceType>
-                <SourceFilename relativeToVRT="0">$Dataset</SourceFilename>
-                <SourceBand>$SourceBand</SourceBand>
-                <NODATA>$NODATA</NODATA>
-                <ScaleOffset>$ScaleOffset</ScaleOffset>
-                <ScaleRatio>$ScaleRatio</ScaleRatio>
-                <LUT>$LUT</LUT>
-                <SrcRect xOff="0" yOff="0" xSize="$srcXSize" ySize="$srcYSize"/>
-                <DstRect xOff="0" yOff="0" xSize="$dstXSize" ySize="$dstYSize"/>
-            </$SourceType> ''')
-
-    RawRasterBandSource = Template('''
-            <VRTDataset rasterXSize="$XSize" rasterYSize="$YSize">
-              <VRTRasterBand dataType="$DataType"
-                band="$BandNum" subClass="VRTRawRasterBand">
-                <SourceFilename relativeToVRT="0">$SrcFileName</SourceFilename>
-                <ImageOffset>0</ImageOffset>
-                <PixelOffset>$PixelOffset</PixelOffset>
-                <LineOffset>$LineOffset</LineOffset>
-              </VRTRasterBand>
-            </VRTDataset> ''')
-
-    ReprojectTransformer = Template('''
-        <ReprojectTransformer>
-          <ReprojectionTransformer>
-            <SourceSRS>$SourceSRS</SourceSRS>
-            <TargetSRS>$TargetSRS</TargetSRS>
-          </ReprojectionTransformer>
-        </ReprojectTransformer> ''')
-
-    def __init__(self, gdalDataset=None, vrtDataset=None,
-                 array=None,
-                 srcGeoTransform=(0, 1, 0, 0, 0, 1),
-                 srcProjection='',
-                 srcRasterXSize=None,
-                 srcRasterYSize=None,
-                 srcGCPs=[],
-                 srcGCPProjection='',
-                 srcMetadata='',
-                 geolocationArray=None,
-                 nomem=False,
-                 lat=None, lon=None):
-        ''' Create VRT dataset from GDAL dataset, or from given parameters
-
-        If vrtDataset is given, creates full copy of VRT content
-        Otherwise takes reprojection parameters (geotransform, projection, etc)
-        either from given GDAL dataset or from seperate parameters.
-        Create VRT dataset (self.dataset) based on these parameters
-        Adds logger
-
-        Parameters
-        -----------
-        gdalDataset : GDAL Dataset
-            source dataset of geo-reference
-        vrtDataset : GDAL VRT Dataset
-            source dataset of all content (geo-reference and bands)
-        array : Numpy array
-            source matrix with data
-        srcGeoTransform : GDALGeoTransform
-            parameter of geo-reference
-        srcProjection : GDALProjection
-            parameter of geo-reference
-        srcRasterXSize : int
-            parameter of geo-reference
-        srcRasterYSize : int
-            parameter of geo-reference
-        srcMetadata : GDAL Metadata
-            all global metadata
-        geolocationArray : GeolocationArray
-            object with info on geolocation array
-            and VRTs with x/y datasets
-        nomem : boolean, saves the vrt to a tempfile if nomem is True
-        lon : Numpy array
-            grid with longitudes
-        lat : Numpy array
-            grid with latitudes
-
-        Modifies
-        ---------
-        self.dataset : GDAL VRT dataset
-        self.logger : logging logger
-        self.vrtDriver : GDAL Driver
-
-        '''
-        # essential attributes
-        self.logger = add_logger('Nansat')
-        self.fileName = self._make_filename(nomem=nomem)
-        self.vrtDriver = gdal.GetDriverByName('VRT')
-        self.vrt = None
-
-        # open and parse wkv.xml
-        fileNameWKV = os.path.join(os.path.dirname(
-                                   os.path.realpath(__file__)), 'wkv.xml')
-        self.wkvNode0 = Node.create(fileNameWKV)
-
-        # default empty geolocation array of source
-        srcGeolocationArray = GeolocationArray()
-        if vrtDataset is not None:
-            # copy content of the provided VRT dataset using CreateCopy
-            self.logger.debug('copy content of the provided VRT '
-                              'dataset using CreateCopy')
-            self.dataset = self.vrtDriver.CreateCopy(self.fileName,
-                                                     vrtDataset)
-            # get source geolocation array
-            srcGeolocationArray = GeolocationArray(dataset=vrtDataset)
-        else:
-            if gdalDataset is not None:
-                # get geo-metadata from given GDAL dataset
-                srcGeoTransform = gdalDataset.GetGeoTransform()
-                srcProjection = gdalDataset.GetProjection()
-                srcGCPs = gdalDataset.GetGCPs()
-                srcGCPProjection = gdalDataset.GetGCPProjection()
-
-                srcRasterXSize = gdalDataset.RasterXSize
-                srcRasterYSize = gdalDataset.RasterYSize
-
-                if not srcMetadata:
-                    srcMetadata = gdalDataset.GetMetadata()
-                # get source geolocation array
-                srcGeolocationArray = GeolocationArray(dataset=gdalDataset)
-            elif lat is not None and lon is not None:
-                # get geo-metadata from given lat/lon grids
-                srcRasterYSize, srcRasterXSize = lon.shape
-                srcGCPs = self._latlon2gcps(lat, lon)
-                srcGCPProjection = latlongSRS.ExportToWkt()
-                latVRT = VRT(array=lat)
-                lonVRT = VRT(array=lon)
-                # create source geolocation array
-                srcGeolocationArray = GeolocationArray(xVRT=lonVRT,
-                                                       yVRT=latVRT)
-
-            # create VRT dataset (empty or with a band from array)
-            if array is None:
-                self.dataset = self.vrtDriver.Create(self.fileName,
-                                                     srcRasterXSize,
-                                                     srcRasterYSize,
-                                                     bands=0)
-            else:
-                self.create_dataset_from_array(array)
-
-            # set geo-metadata in the VRT dataset
-            self.dataset.SetGCPs(srcGCPs, srcGCPProjection)
-            self.dataset.SetProjection(srcProjection)
-            self.dataset.SetGeoTransform(srcGeoTransform)
-
-            # set metadata
-            self.dataset.SetMetadata(srcMetadata)
-
-        # add geolocation array from input or from source data
-        if geolocationArray is None:
-            self.add_geolocationArray(srcGeolocationArray)
-        else:
-            self.add_geolocationArray(geolocationArray)
-
-        # add self.fileName to metadata
-        self.dataset.SetMetadataItem('fileName', self.fileName)
-
-        # write file contents
-        self.dataset.FlushCache()
-
-        self.logger.debug('VRT self.dataset: %s' % self.dataset)
-        self.logger.debug('VRT description: %s'
-                          % self.dataset.GetDescription())
-        #self.logger.debug('VRT metadata: %s ' % self.dataset.GetMetadata())
-        self.logger.debug('VRT RasterXSize %d' % self.dataset.RasterXSize)
-        self.logger.debug('VRT RasterYSize %d' % self.dataset.RasterYSize)
-
-    def __del__(self):
-        ''' Destructor deletes VRT and RAW files'''
-        try:
-            gdal.Unlink(self.fileName)
-            gdal.Unlink(self.fileName.replace('vrt', 'raw'))
-        except:
-            pass
-
-    def _make_filename(self, extention='vrt', nomem=False):
-        '''Create random VSI file name
-
-        Parameters
-        ----------
-        extention : string
-            extension of the file
-
-        Returns
-        -------
-        random file name
-
-        '''
-        if nomem:
-            fd, filename = tempfile.mkstemp(suffix='.vrt')
-            os.close(fd)
-        else:
-            allChars = ascii_uppercase + digits
-            randomChars = ''.join(choice(allChars) for x in range(10))
-            filename = '/vsimem/%s.%s' % (randomChars, extention)
-        return filename
-
-    def _create_bands(self, metaDict):
-        ''' Generic function called from the mappers to create bands
-        in the VRT dataset from an input dictionary of metadata
-
-        Parameters
-        ----------
-        metaDict : list of dict with params of input bands and generated bands.
-            Each dict has:
-                'src' : dictionary with parameters of the sources:
-                'dst' : dictionary with parameters of the generated bands
-
-        Modifies
-        ---------
-        Adds bands to the self.dataset based on info in metaDict
-
-        See Also
-        ---------
-        VRT._create_band()
-
-        '''
-        for bandDict in metaDict:
-            src = bandDict['src']
-            dst = bandDict.get('dst', None)
-            self._create_band(src, dst)
-            self.logger.debug('Creating band - OK!')
-        self.dataset.FlushCache()
-
-    def _create_band(self, src, dst=None):
-        ''' Add band to self.dataset:
-
-        Get parameters of the source band(s) from input
-        Generate source XML for the VRT, add options of creating
-        Call GDALDataset.AddBand
-        Set source and options
-        Add metadata
-
-        Parameters
-        ----------
-        src : dict with parameters of sources:
-            SourceFilename
-            SourceBand
-            ScaleRatio
-            ScaleOffset
-            NODATA
-            LUT
-            SourceType
-            DataType
-            ImageOffset (RawVRT)
-            PixelOffset (RawVRT)
-            LineOffset (RawVRT)
-            ByteOrder (RawVRT)
-        dst : dict with parameters of the created band
-            name
-            dataType
-            wkv
-            suffix
-            AnyOtherMetadata
-            PixelFunctionType: - band will be a pixel function defined by the
-                                 corresponding name/value. In this case src may be list of
-                                 dicts with parameters for each source.
-                               - in case the dst band has a different datatype
-                                 than the source band it is important to add a
-                                 SourceTransferType parameter in dst
-            SourceTransferType
-
-        Returns
-        --------
-        name : string, name of the added band
-
-        Examples
-        --------
-        vrt._create_band({'SourceFilename': filename, 'SourceBand': 1})
-        vrt._create_band({'SourceFilename': filename, 'SourceBand': 2,
-                          'ScaleRatio': 0.0001},
-                         {'name': 'LAT', 'wkv': 'latitude'})
-        vrt._create_band({'SourceFilename': filename, 'SourceBand': 2},
-                         {'suffix': '670',
-                          'wkv': 'brightness_temperature'})
-        vrt._create_band([{'SourceFilename': filename, 'SourceBand': 1},
-                          {'SourceFilename': filename, 'SourceBand': 1}],
-                         {'PixelFunctionType': 'NameOfPixelFunction'})
-
-        '''
-        self.logger.debug('INPUTS: %s, %s " ' % (str(src), str(dst)))
-        # Make sure src is list, ready for loop
-        if type(src) == dict:
-            srcs = [src]
-        elif type(src) in [list, tuple]:
-            srcs = src
-        else:
-            AttributeError('Wrong src!')
-
-        # Check if dst is given, or create empty dict
-        if dst is None:
-            dst = {}
-
-        # process all sources: check, set defaults, make XML
-        srcDefaults = {'SourceBand': 1,
-                       'LUT': '',
-                       'NODATA': '',
-                       'SourceType': 'ComplexSource',
-                       'ScaleRatio': 1.0,
-                       'ScaleOffset': 0.0}
-        for src in srcs:
-            # check if SourceFilename is given
-            if 'SourceFilename' not in src:
-                AttributeError('SourceFilename not given!')
-
-            # set default values
-            for srcDefault in srcDefaults:
-                if srcDefault not in src:
-                    src[srcDefault] = srcDefaults[srcDefault]
-
-            # Find DataType of source (if not given in src)
-            if src['SourceBand'] > 0 and 'DataType' not in src:
-                self.logger.debug('SRC[SourceFilename]: %s'
-                                  % src['SourceFilename'])
-                srcDataset = gdal.Open(src['SourceFilename'])
-                srcRasterBand = srcDataset.GetRasterBand(src['SourceBand'])
-                src['DataType'] = srcRasterBand.DataType
-                self.logger.debug('SRC[DataType]: %d' % src['DataType'])
-
-            srcDs = gdal.Open(src['SourceFilename'])
-            # create XML for each source
-            src['XML'] = self.ComplexSource.\
-                substitute(Dataset=src['SourceFilename'],
-                           SourceBand=src['SourceBand'],
-                           SourceType=src['SourceType'],
-                           NODATA=src['NODATA'],
-                           ScaleOffset=src['ScaleOffset'],
-                           ScaleRatio=src['ScaleRatio'],
-                           LUT=src['LUT'],
-                           srcXSize=srcDs.RasterXSize,
-                           srcYSize=srcDs.RasterYSize,
-                           dstXSize=srcDs.RasterXSize,
-                           dstYSize=srcDs.RasterYSize,
-                           )
-
-        # create destination options
-        if 'PixelFunctionType' in dst and len(dst['PixelFunctionType']) > 0:
-            # in case of PixelFunction
-            options = ['subClass=VRTDerivedRasterBand',
-                       'PixelFunctionType=%s' % dst['PixelFunctionType'],
-                    ]
-            if 'SourceTransferType' in dst:
-                options.append('SourceTransferType=%s' %
-                        dst['SourceTransferType'])
-        elif len(srcs) == 1 and srcs[0]['SourceBand'] == 0:
-            # in case of VRTRawRasterBand
-            options = ['subclass=VRTRawRasterBand',
-                       'SourceFilename=%s' % src['SourceFilename'],
-                       'ImageOffset=%f' % src['ImageOffset'],
-                       'PixelOffset=%f' % src['PixelOffset'],
-                       'LineOffset=%f' % src['LineOffset'],
-                       'ByteOrder=%s' % src['ByteOrder']]
-        else:
-            # in common case
-            options = []
-        self.logger.debug('Options of AddBand: %s', str(options))
-
-        # set destination dataType (if not given in input parameters)
-        if 'dataType' not in dst:
-            if (len(srcs) > 1 or float(srcs[0]['ScaleRatio']) != 1.0 or
-                    len(srcs[0]['LUT']) > 0 or 'DataType' not in srcs[0]):
-                # if pixel function
-                # if scaling is applied
-                # if LUT
-                # if source band not available: float32
-                dst['dataType'] = gdal.GDT_Float32
-            else:
-                self.logger.debug('Set dst[dataType]: %d' % src['DataType'])
-                #otherwise take the DataType from source
-                dst['dataType'] = src['DataType']
-
-        # Set destination name
-        # get short_name from WKV.XML
-        dstWKV = dst.get('wkv', '')
-        wkvDict = self._get_wkv(dstWKV)
-        self.logger.debug('wkvDict:%s' % str(wkvDict))
-        wkvShortName = wkvDict.get('short_name', '')
-        self.logger.debug('WKV short_name:%s' % wkvShortName)
-
-        # merge wkv[short_name] and dst[suffix] if both given
-        if ('name' not in dst and len(wkvShortName) > 0):
-            dstSuffix = dst.get('suffix', '')
-            if len(dstSuffix) > 0:
-                dstSuffix = '_' + dstSuffix
-            dst['name'] = wkvShortName + dstSuffix
-
-        # create list of available bands (to prevent duplicate names)
-        bandNames = []
-        for iBand in range(self.dataset.RasterCount):
-            bandNames.append(self.dataset.GetRasterBand(iBand + 1).
-                             GetMetadataItem('name'))
-
-        # if name is not given add 'band_00N'
-        if 'name' not in dst:
-            for n in range(999):
-                bandName = 'band_%03d' % n
-                if bandName not in bandNames:
-                    dst['name'] = bandName
-                    break
-        # if name already exist add '_00N'
-        elif dst['name'] in bandNames:
-            for n in range(999):
-                bandName = dst['name'] + '_%03d' % n
-                if bandName not in bandNames:
-                    dst['name'] = bandName
-                    break
-
-        self.logger.debug('dst[name]:%s' % dst['name'])
-
-        # Add Band
-        self.dataset.AddBand(int(dst['dataType']), options=options)
-        dstRasterBand = self.dataset.GetRasterBand(self.dataset.RasterCount)
-
-        # Append sources to destination dataset
-        if len(srcs) == 1 and srcs[0]['SourceBand'] > 0:
-            # only one source
-            dstRasterBand.SetMetadataItem('source_0',
-                                          str(src['XML']), 'new_vrt_sources')
-        elif len(srcs) > 1:
-            # several sources for PixelFunction
-            metadataSRC = {}
-            for i, src in enumerate(srcs):
-                metadataSRC['source_%d' % i] = src['XML']
-
-            dstRasterBand.SetMetadata(metadataSRC, 'vrt_sources')
-
-        # set metadata from WKV
-        dstRasterBand = self._put_metadata(dstRasterBand, wkvDict)
-
-        # set metadata from provided parameters
-        # remove and add params
-        dst['SourceFilename'] = srcs[0]['SourceFilename']
-        dst['SourceBand'] = str(srcs[0]['SourceBand'])
-        dstRasterBand = self._put_metadata(dstRasterBand, dst)
-
-        # return name of the created band
-        return dst['name']
-
-    def _set_time(self, time):
-        ''' Set time of dataset and/or its bands
-
-        Parameters
-        ----------
-        time : datetime
-
-        If a single datetime is given, this is stored in
-        all bands of the dataset as a metadata item 'time'.
-        If a list of datetime objects is given, different
-        time can be given to each band.
-
-        '''
-        # Make sure time is a list with one datetime element per band
-        numBands = self.dataset.RasterCount
-        if (isinstance(time, datetime.datetime) or
-                isinstance(time, datetime.date)):
-            time = [time]
-        if len(time) == 1:
-            time = time * numBands
-        if len(time) != numBands:
-            self.logger.error('Dataset has %s elements, '
-                              'but given time has %s elements.'
-                              % (str(numBands), str(len(time))))
-
-        # Store time as metadata key 'time' in each band
-        for i in range(numBands):
-            self.dataset.GetRasterBand(i + 1).\
-                SetMetadataItem('time', str(time[i].isoformat()))
-
-        return
-
-    def _get_wkv(self, wkvName):
-        ''' Get wkv from wkv.xml
-
-        Parameters
-        -----------
-        wkvName : string
-            value of 'wkv' key in metaDict
-
-        Returns
-        --------
-        wkvDict : dictionay
-            WKV corresponds to the given wkv_name
-
-        '''
-        wkvDict = {}
-        for iNode in self.wkvNode0.nodeList('wkv'):
-            tagsList = iNode.tagList()
-            if iNode.node('standard_name').value == wkvName:
-                wkvDict = {'standard_name': wkvName}
-                for iTag in tagsList:
-                    wkvDict[iTag] = str(iNode.node(iTag).value)
-        return wkvDict
-
-    def _put_metadata(self, rasterBand, metadataDict):
-        ''' Put all metadata into a raster band
-
-        Take metadata from metadataDict and put to the GDAL Raster Band
-
-        Parameters
-        ----------
-        rasterBand : GDALRasterBand
-            destination band without metadata
-
-        metadataDict : dictionary
-            keys are names of metadata, values are values
-
-        Returns
-        --------
-        rasterBand : GDALRasterBand
-            destination band with metadata
-
-        '''
-        self.logger.debug('Put: %s ' % str(metadataDict))
-        for key in metadataDict:
-            rasterBand.SetMetadataItem(key, str(metadataDict[key]))
-
-        return rasterBand
-
-    def create_dataset_from_array(self, array):
-        '''Create a dataset with a band from an array
-
-        Write contents of the array into flat binary file (VSI)
-        Write VRT file with RawRastesrBand, which points to the binary file
-        Open the VRT file as self.dataset with GDAL
-
-        Parameters
-        -----------
-        array : numpy array
-
-        Modifies
-        ---------
-        binary file is written (VSI)
-        VRT file is written (VSI)
-        self.dataset is opened
-
-        '''
-        arrayDType = array.dtype.name
-        arrayShape = array.shape
-        # create flat binary file from array (in VSI)
-        binaryFile = self.fileName.replace('.vrt', '.raw')
-        ofile = gdal.VSIFOpenL(binaryFile, 'wb')
-        gdal.VSIFWriteL(array.tostring(), len(array.tostring()), 1, ofile)
-        gdal.VSIFCloseL(ofile)
-        array = None
-
-        self.logger.debug('arrayDType: %s', arrayDType)
-
-        #create conents of VRT-file pointing to the binary file
-        dataType = {'uint8': 'Byte',
-                    'int8': 'Byte',
-                    'uint16': 'UInt16',
-                    'int16': 'Int16',
-                    'uint32': 'UInt32',
-                    'int32': 'Int32',
-                    'float32': 'Float32',
-                    'float64': 'Float64',
-                    'complex64': 'CFloat32',
-                    'complex128': 'CFloat64'}.get(str(arrayDType))
-
-        pixelOffset = {'Byte': '1',
-                       'UInt16': '2',
-                       'Int16': '2',
-                       'UInt32': '4',
-                       'Int32': '4',
-                       'Float32': '4',
-                       'Float64': '8',
-                       'CFloat32': '8',
-                       'CFloat64': '16'}.get(dataType)
-
-        self.logger.debug('DataType: %s', dataType)
-
-        lineOffset = str(int(pixelOffset) * arrayShape[1])
-        contents = self.RawRasterBandSource.\
-            substitute(XSize=arrayShape[1],
-                       YSize=arrayShape[0],
-                       DataType=dataType,
-                       BandNum=1,
-                       SrcFileName=binaryFile,
-                       PixelOffset=pixelOffset,
-                       LineOffset=lineOffset)
-        #write XML contents to
-        self.write_xml(contents)
-
-    def read_xml(self, inFileName=None):
-        '''Read XML content of the VRT-file
-
-        Parameters
-        -----------
-        inFileName : string, optional
-            Name of the file to read XML from. self.fileName by default
-
-        Returns
-        --------
-        string : XMl Content which is read from the VSI file
-
-        '''
-        # if no input file given, flush dataset content into VRT-file
-        if inFileName is None:
-            inFileName = str(self.fileName)
-            self.dataset.FlushCache()
-
-        #read from the vsi-file
-        # open
-        vsiFile = gdal.VSIFOpenL(inFileName, 'r')
-        # get file size
-        gdal.VSIFSeekL(vsiFile, 0, 2)
-        vsiFileSize = gdal.VSIFTellL(vsiFile)
-        # fseek to start again
-        gdal.VSIFSeekL(vsiFile, 0, 0)
-        # read
-        vsiFileContent = gdal.VSIFReadL(vsiFileSize, 1, vsiFile)
-        gdal.VSIFCloseL(vsiFile)
-        return vsiFileContent
-
-    def write_xml(self, vsiFileContent=None):
-        '''Write XML content into a VRT dataset
-
-        Parameters
-        -----------
-        vsiFileContent: string, optional
-            XML Content of the VSI file to write
-
-        Modifies
-        ---------
-        self.dataset
-            If XML content was written, self.dataset is re-opened
-
-        '''
-        #write to the vsi-file
-
-        vsiFile = gdal.VSIFOpenL(self.fileName, 'w')
-        gdal.VSIFWriteL(vsiFileContent,
-                        len(vsiFileContent), 1, vsiFile)
-        gdal.VSIFCloseL(vsiFile)
-        # re-open self.dataset with new content
-        self.dataset = gdal.Open(self.fileName)
-
-    def export(self, fileName):
-        '''Export VRT file as XML into given <fileName>'''
-        self.vrtDriver.CreateCopy(fileName, self.dataset)
-
-    def copy(self):
-        '''Creates full copy of VRT dataset'''
-        try:
-            # deep copy (everything including bands)
-            vrt = VRT(vrtDataset=self.dataset,
-                      geolocationArray=self.geolocationArray)
-        except:
-            # shallow copy (only geometadata)
-            vrt = VRT(gdalDataset=self.dataset,
-                      geolocationArray=self.geolocationArray)
-        return vrt
-
-    def add_geolocationArray(self, geolocationArray=None):
-        ''' Add GEOLOCATION ARRAY to the VRT
-
-        Parameters
-        -----------
-        geolocationArray: GeolocationArray object
-
-        Modifes
-        --------
-        Add geolocationArray to self
-        Sets GEOLOCATION ARRAY metadata
-
-        '''
-        if geolocationArray is None:
-            geolocationArray = GeolocationArray()
-        self.geolocationArray = geolocationArray
-
-        # add GEOLOCATION ARRAY metadata  if geolocationArray is not empty
-        if len(geolocationArray.d) > 0:
-            self.dataset.SetMetadata(geolocationArray.d, 'GEOLOCATION')
-
-    def remove_geolocationArray(self):
-        ''' Remove GEOLOCATION ARRAY from the VRT
-
-        Modifes
-        --------
-        Set self.geolocationArray to None
-        Sets GEOLOCATION ARRAY metadata to ''
-
-        '''
-        self.geolocationArray.d = {}
-
-        # add GEOLOCATION ARRAY metadata (empty if geolocationArray is empty)
-        self.dataset.SetMetadata('', 'GEOLOCATION')
-
-    def get_resized_warped_vrt(self, xSize, ySize, use_geolocationArray=False,
-                use_gcps=False, use_geotransform=False,
-                eResampleAlg=1, **kwargs):
-
-        ''' Resize VRT
-
-        Create Warped VRT with modidied RasterXSize, RasterYSize, GeoTransform
-
-        Parameters
-        -----------
-        xSize, ySize : int
-            new size of the VRT object
-        eResampleAlg : GDALResampleAlg
-            see also gdal.AutoCreateWarpedVRT
-
-        Returns
-        --------
-        VRT object : Resized VRT object
-
-        '''
-        # modify GeoTransform: set resolution from new X/Y size
-        geoTransform = (0,
-                        float(self.dataset.RasterXSize) / float(xSize),
-                        0,
-                        self.dataset.RasterYSize,
-                        0,
-                        - float(self.dataset.RasterYSize) / float(ySize))
-
-        # update size and GeoTranform in XML of the warped VRT object
-        warpedVRT = self.get_warped_vrt(xSize=xSize, ySize=ySize,
-                                           geoTransform=geoTransform,
-                                           use_geolocationArray=use_geolocationArray,
-                                           use_gcps=use_gcps,
-                                           use_geotransform=use_geotransform,
-                                           eResampleAlg=eResampleAlg)
-
-        # set metadata
-        warpedVRT.dataset.SetMetadata(self.dataset.GetMetadata_Dict())
-
-        # add source VRT (self) to the warpedVRT
-        # in order not to loose RAW file from self
-        warpedVRT.srcVRT = self
-
-        return warpedVRT
-
-    def _remove_geotransform(self):
-        '''Remove GeoTransfomr from VRT Object
-
-        Modifies
-        ---------
-        The tag <GeoTransform> is revoved from the VRT-file
-
-        '''
-        # read XML content from VRT
-        tmpVRTXML = self.read_xml()
-        # find and remove GeoTransform
-        node0 = Node.create(tmpVRTXML)
-        node1 = node0.delNode('GeoTransform')
-        # Write the modified elemements back into temporary VRT
-        self.write_xml(str(node0.rawxml()))
-
-    def _add_gcp_metadata(self, bottomup=True):
-        '''Add GCPs to metadata (required e.g. by Nansat.export())
-
-        Creates string representation of GCPs line/pixel/X/Y
-        Adds these string to metadata
-
-        Modifies
-        ---------
-        Add self.vrd.dataset.Metadata
-
-        '''
-        gcpNames = ['GCPPixel', 'GCPLine', 'GCPX', 'GCPY']
-        gcps = self.dataset.GetGCPs()
-        srs = self.dataset.GetGCPProjection()
-        chunkLength = 5000
-
-        # exit if no GCPs
-        if len(gcps) == 0:
-            return
-
-        # add GCP Projection
-        self.dataset.SetMetadataItem('NANSAT_GCPProjection',
-                            srs.replace(',',  '|').replace('"', '&'))
-
-        # make empty strings
-        gspStrings = ['', '', '', '']
-
-        column = 0
-        for gcp in gcps:
-            if gcps[0].GCPLine == gcp.GCPLine:
-                column += 1
-            else:
-                break
-
-        # change the shape of gcps. (from 1D to 2D)
-        row = len(gcps) / column
-        gcps = list(gcps)
-        gcps = zip(*[iter(gcps)]*column)
-
-        # fill string with values
-        for iRow in range(row):
-            for jColumn in range(column):
-                gspStrings[0] = '%s%05d| ' % (gspStrings[0],
-                                              int(gcps[iRow][jColumn].GCPPixel))
-                gspStrings[1] = '%s%05d| ' % (gspStrings[1],
-                                              int(gcps[iRow][jColumn].GCPLine))
-                # if bottomup is True (=image is filpped), gcps are flipped
-                if bottomup:
-                    gspStrings[2] = '%s%012.8f| ' % (gspStrings[2], gcps[row-iRow-1][jColumn].GCPX)
-                    gspStrings[3] = '%s%012.8f| ' % (gspStrings[3], gcps[row-iRow-1][jColumn].GCPY)
-                else:
-                    gspStrings[2] = '%s%012.8f| ' % (gspStrings[2], gcps[iRow][jColumn].GCPX)
-                    gspStrings[3] = '%s%012.8f| ' % (gspStrings[3], gcps[iRow][jColumn].GCPY)
-
-        for i, gspString in enumerate(gspStrings):
-            #split string into chunks
-            numberOfChunks = int(float(len(gspString)) / chunkLength)
-            chunki = 0
-            for chunki in range(0, numberOfChunks + 1):
-                chunk = gspString[(chunki * chunkLength):
-                                  min(((chunki + 1) * chunkLength),
-                                      len(gspString))]
-                # add chunk to metadata
-                self.dataset.SetMetadataItem('NANSAT_%s_%03d'
-                                             % (gcpNames[i], chunki),
-                                             chunk)
-
-    def get_warped_vrt(self, dstSRS=None, eResampleAlg=0,
-                          xSize=0, ySize=0, blockSize=None,
-                          geoTransform=None, WorkingDataType=None,
-                          tps=False, use_geolocationArray=True,
-                          use_gcps=True, use_geotransform=True,
-                          dstGCPs=[], dstGeolocationArray=None):
-
-        ''' Create VRT object with WarpedVRT
-
-        Modifies the input VRT according to the input options
-        Creates simple WarpedVRT with AutoCreateWarpedVRT
-        Modifies the WarpedVRT according to the input options
-
-        The function tries to use geolocation array by default;
-        if not present (or canceled) tries to use GCPs;
-        if not present (or canceled) tries to use GeoTransform
-        (either from input dataset or calculates a new one with dx=1,dy=-1).
-        Three switches (use_geolocationArray, use_gcps, use_geotransform)
-        allow to select which method to apply for warping. E.g.:
-        # #1: srcVRT has GeolocationArray, geolocation array is used
-        warpedVRT = srcVRT.get_warped_vrt(dstSRS, xSize, ySize,
-                                             geoTransform)
-        # #2: srcVRT has GeolocationArray, geolocation array is not used,
-        # either GCPs (if present) or GeoTransform is used
-        warpedVRT = srcVRT.get_warped_vrt(dstSRS, xSize, ySize,
-                                             geoTransform,
-                                             use_geolocationArray=False)
-        # #3: srcVRT has GeolocationArray or GCPs, geolocation array is
-        # not used, and GCPs are not used either.
-        # Only input GeoTranform is used
-        warpedVRT = srcVRT.get_warped_vrt(dstSRS, xSize, ySize,
-                                             geoTransform,
-                                             use_geolocationArray=False,
-                                             use_gcps=False)
-
-        # #4: srcVRT has whatever georeference, geolocation array is not used,
-        # GCPs are not used, GeoTransform is not used either.
-        # Artificial GeoTranform is calculated: (0, 1, 0, srcVRT.xSize, -1)
-        # Warping becomes pure affine resize
-        warpedVRT = srcVRT.get_warped_vrt(dstSRS, xSize, ySize,
-                                             geoTransform,
-                                             use_geolocationArray=False,
-                                             use_gcps=False.,
-                                             use_geotransform=false)
-
-        If destination image has GCPs (provided in <dstGCPs>): fake GCPs for
-        referencing line/piex of SRC image and X/Y of DST image are created
-        and added to the SRC image. After warping dstGCPs are added to
-        the WarpedVRT
-
-        If destination image has geolocation array (provided in
-        <dstGeolocationArray>):this geolocation array is added to the WarpedVRT
-
-
-        Parameters
-        -----------
-        dstSRS : string
-            WKT of the destination projection
-        eResampleAlg : int (GDALResampleAlg)
-            0 : NearestNeighbour,
-            1 : Bilinear,
-            2 : Cubic,
-            3 : CubicSpline,
-            4 : Lancoz
-        xSize, ySize : int
-            width and height of the destination rasetr
-        geoTransform : tuple with 6 floats
-            destination GDALGeoTransfrom
-        dstGCPs : list with GDAL GCPs
-            GCPs of the destination image
-        dstGeolocationArray : GeolocationArray object
-            Geolocation array of the destination object
-        use_geolocationArray : Boolean (True)
-            Use geolocation array in input dataset (if present) for warping
-        use_gcps : Boolean (True)
-            Use GCPs in input dataset (if present) for warping
-        use_geotransform : Boolean (True)
-            Use GeoTransform in input dataset for warping or make artificial
-            GeoTransform : (0, 1, 0, srcVRT.xSize, -1)
-
-        Returns
-        --------
-        warpedVRT : VRT object with WarpedVRT
-
-        '''
-        # VRT to be warped
-        srcVRT = self.copy()
-
-        # srs to be used in AutoCreateWarpedVRT
-        acwvSRS = dstSRS
-
-        # if destination GCPs are given: create and add fake GCPs to src
-        if len(dstGCPs) > 0 and use_gcps:
-            fakeGCPs = srcVRT._create_fake_gcps(dstGCPs)
-            srcVRT.dataset.SetGCPs(fakeGCPs['gcps'], fakeGCPs['srs'])
-            # don't use geolocation array
-            use_geolocationArray = False
-            acwvSRS = None
-
-        # prepare VRT.dataset for warping.
-        # Select if GEOLOCATION Array,
-        # or GCPs, or GeoTransform from the original
-        # dataset are used
-        if len(self.geolocationArray.d) > 0 and use_geolocationArray:
-            # use GEOLOCATION ARRAY by default
-            # (remove GCP and GeoTransform)
-            srcVRT.dataset.SetGCPs([], '')
-            srcVRT._remove_geotransform()
-        elif len(srcVRT.dataset.GetGCPs()) > 0 and use_gcps:
-            # fallback to GCPs
-            # (remove GeolocationArray and GeoTransform)
-            srcVRT.dataset.SetMetadata('', 'GEOLOCATION')
-            srcVRT._remove_geotransform()
-        elif use_geotransform:
-            # fallback to GeoTransform in input VRT
-            # (remove GeolocationArray and GCP)
-            srcVRT.dataset.SetMetadata('', 'GEOLOCATION')
-            srcVRT.dataset.SetGCPs([], '')
-        else:
-            # fallback to simplest GeoTransform
-            # (remove GeolocationArray and GCP and replace GeoTransform)
-            srcVRT.dataset.SetMetadata('', 'GEOLOCATION')
-            srcVRT.dataset.SetGCPs([], '')
-            srcVRT.dataset.SetGeoTransform((0, 1, 0,
-                                            srcVRT.dataset.RasterYSize, 0, -1))
-        # create Warped VRT GDAL Dataset
-        self.logger.debug('Run AutoCreateWarpedVRT...')
-        warpedVRT = gdal.AutoCreateWarpedVRT(srcVRT.dataset, None,
-                                             acwvSRS, eResampleAlg)
-        # TODO: implement the below option for proper handling of
-        # stereo projections
-        # warpedVRT = gdal.AutoCreateWarpedVRT(srcVRT.dataset, '',
-        #                                      dstSRS, eResampleAlg)
-
-        # check if Warped VRT was created
-        if warpedVRT is None:
-            raise AttributeError('Cannot create warpedVRT!')
-
-        # create VRT object from Warped VRT GDAL Dataset
-        self.logger.debug('create VRT object from Warped VRT GDAL Dataset')
-        warpedVRT = VRT(vrtDataset=warpedVRT)
-
-        # set x/y size, geoTransform, blockSize
-        self.logger.debug('set x/y size, geoTransform, blockSize')
-
-        # Modify rasterXsize, rasterYsize and geotranforms in the warped VRT
-        warpedXML = warpedVRT.read_xml()
-        node0 = Node.create(warpedXML)
-
-        if xSize > 0:
-            node0.replaceAttribute('rasterXSize', str(xSize))
-        if ySize > 0:
-            node0.replaceAttribute('rasterYSize', str(ySize))
-
-        if geoTransform is not None:
-            invGeotransform = gdal.InvGeoTransform(geoTransform)
-            # convert proper string style and set to the GeoTransform element
-            node0.node('GeoTransform').value = str(geoTransform).strip('()')
-            node0.node('DstGeoTransform').value = str(geoTransform).strip('()')
-            node0.node('DstInvGeoTransform').value = \
-                str(invGeotransform[1]).strip('()')
-
-            if node0.node('SrcGeoLocTransformer'):
-                node0.node('BlockXSize').value = str(xSize)
-                node0.node('BlockYSize').value = str(ySize)
-
-            if blockSize is not None:
-                node0.node('BlockXSize').value = str(blockSize)
-                node0.node('BlockYSize').value = str(blockSize)
-
-            if WorkingDataType is not None:
-                node0.node('WorkingDataType').value = WorkingDataType
-
-        """
-        # TODO: test thoroughly and implement later
-        if srcSRS is not None and dstSRS is not None:
-            rt = self.ReprojectTransformer.substitute(SourceSRS=None,
-                                                      TargetSRS=None)
-            print 'rt', rt
-            rtNode = Node.create(rt)
-            print 'rtNode.xml()', rtNode.xml()
-            giptNode = node0.node('GenImgProjTransformer')
-            print 'giptNode', giptNode
-            giptNode += rtNode
-            print 'node0.xml()', node0.xml()
-        """
-        # overwrite XML of the warped VRT file with uprated size and geotranform
-        warpedVRT.write_xml(str(node0.rawxml()))
-
-        # apply thin-spline-transformation option
-        if use_gcps and tps:
-            tmpVRTXML = warpedVRT.read_xml()
-            tmpVRTXML = tmpVRTXML.replace('GCPTransformer', 'TPSTransformer')
-            warpedVRT.write_xml(tmpVRTXML)
-        """
-        # TODO: implement the below option for proper handling stereo
-        # projections over the pole get source projection from GCPs or
-        # from dataset (TODO: or from GeolocationArray)
-        if len(srcVRT.dataset.GetGCPs()) == 0:
-            srcSRS = srcVRT.dataset.GetProjection()
-        else:
-            srcSRS = srcVRT.dataset.GetGCPProjection()
-        # modify the VRT XML file
-        """
-
-        # if given, add dst GCPs
-        self.logger.debug('if given, add dst GCPs')
-        if len(dstGCPs) > 0:
-            warpedVRT.dataset.SetGCPs(dstGCPs, dstSRS)
-            warpedVRT._remove_geotransform()
-            warpedVRT.dataset.SetProjection('')
-
-        # if given, add dst GeolocationArray
-        self.logger.debug('# if given, add dst GeolocationArray')
-        if dstGeolocationArray is not None:
-            warpedVRT._remove_geotransform()
-            warpedVRT.add_geolocationArray(dstGeolocationArray)
-            warpedVRT.dataset.SetProjection('')
-
-        # replace the reference from srcVRT to self
-        self.logger.debug('replace the reference from srcVRT to self')
-        rawFileName = str(os.path.basename(self.fileName))
-        warpedXML = str(warpedVRT.read_xml())
-        node0 = Node.create(warpedXML)
-        node1 = node0.node('GDALWarpOptions')
-        node1.node('SourceDataset').value = '/vsimem/' + rawFileName
-        warpedVRT.write_xml(str(node0.rawxml()))
-
-        return warpedVRT
-
-    def _create_fake_gcps(self, gcps):
-        '''Create GCPs with reference self.pixel/line ==> dst.pixel/line
-
-        GCPs from a destination image (dstGCP) are converted to a gcp of source
-        image (srcGCP) this way:
-
-        srcGCPPixel = srcPixel
-        srcGCPLine = srcLine
-        srcGCPX = dstGCPPixel = f(srcSRS, dstGCPX, dstGCPY)
-        srcGCPY = dstGCPLine = f(srcSRS, dstGCPX, dstGCPY)
-
-        Parameters
-        -----------
-        gcps : list
-            GDAL GCPs
-
-        Returns
-        --------
-        gcps : dict
-            {'gcps': list with GDAL GCPs, 'srs': fake stereo WKT}
-
-        '''
-        # get source SRS (either Projection or GCPProjection)
-        srcWKT = self.dataset.GetProjection()
-        if srcWKT == '':
-            srcWKT = self.dataset.GetGCPProjection()
-
-        # the transformer converts lat/lon to pixel/line of SRC image
-        srcTransformer = gdal.Transformer(self.dataset, None,
-                                          ['SRC_SRS=' + srcWKT,
-                                           'DST_SRS=' +
-                                           latlongSRS.ExportToWkt()])
-
-        # create 'fake' GCPs
-        fakeGCPs = []
-        for g in gcps:
-            # transform DST lat/lon to SRC pixel/line
-            succ, point = srcTransformer.TransformPoint(1, g.GCPX, g.GCPY)
-            srcPixel = point[0]
-            srcLine = point[1]
-
-            # swap coordinates in GCPs:
-            # pix1/line1 -> lat/lon  =>=>  pix2/line2 -> pix1/line1
-            fakeGCPs.append(gdal.GCP(g.GCPPixel, g.GCPLine,
-                                     0, srcPixel, srcLine))
-
-        # create 'fake' STEREO projection for 'fake' GCPs of SRC image
-        srsString = ('+proj=stere +lon_0=0 +lat_0=0 +k=1 '
-                     '+ellps=WGS84 +datum=WGS84 +no_defs ')
-        stereoSRS = osr.SpatialReference()
-        stereoSRS.ImportFromProj4(srsString)
-        stereoSRSWKT = stereoSRS.ExportToWkt()
-
-        return {'gcps': fakeGCPs, 'srs': stereoSRSWKT}
-
-    def _latlon2gcps(self, lat, lon, numOfGCPs=100):
-        ''' Create list of GCPs from given grids of latitude and longitude
-
-        take <numOfGCPs> regular pixels from inpt <lat> and <lon> grids
-        Create GCPs from these pixels
-        Create latlong GCPs projection
-
-        Parameters
-        -----------
-        lat : Numpy grid
-            array of latitudes
-        lon : Numpy grid
-            array of longitudes (should be the same size as lat)
-        numOfGCPs : int, optional, default = 100
-            number of GCPs to create
-
-        Returns
-        --------
-        gcsp : List with GDAL GCPs
-
-        '''
-        # estimate step of GCPs
-        gcpSize = np.sqrt(numOfGCPs)
-        step0 = max(1, int(float(lat.shape[0]) / gcpSize))
-        step1 = max(1, int(float(lat.shape[1]) / gcpSize))
-        self.logger.debug('gcpCount: %d %d %f %d %d',
-                          lat.shape[0], lat.shape[1], gcpSize, step0, step1)
-
-        # generate list of GCPs
-        gcps = []
-        k = 0
-        for i0 in range(0, lat.shape[0], step0):
-            for i1 in range(0, lat.shape[1], step1):
-                # create GCP with X,Y,pixel,line from lat/lon matrices
-                gcp = gdal.GCP(float(lon[i0, i1]),
-                               float(lat[i0, i1]),
-                               0, i1, i0)
-                self.logger.debug('%d %d %d %f %f',
-                                  k, gcp.GCPPixel, gcp.GCPLine,
-                                  gcp.GCPX, gcp.GCPY)
-                gcps.append(gcp)
-                k += 1
-
-        return gcps
-
-    def convert_GeolocationArray2GPCs(self, stepX=1, stepY=1):
-        ''' Converting geolocation arrays to GCPs, and deleting the former
-
-        When the geolocation arrays are much smaller than the raster bands,
-        warping quality is very bad. This function is a temporary solution
-        until (eventually) the problem with geolocation interpolation
-        is solved:
-        http://trac.osgeo.org/gdal/ticket/4907
-
-        Parameters
-        -----------
-        stepX : int, optional (default 1)
-        stepY : int, optional (default 1)
-            If density of GCPs is too high, warping speed increases
-            dramatically when using -tps (switch to gdalwarp).
-            stepX and stepY can be adjusted to reduce density of GCPs
-            (always keeping the ones around boundaries)
-
-        Modifies
-        ---------
-        self.GCPs are added
-        self.geolocationArray is removed
-
-        '''
-        geolocArray = self.dataset.GetMetadata('GEOLOCATION')
-        x = self.geolocationArray.xVRT.dataset.GetRasterBand(2).ReadAsArray()
-        y = self.geolocationArray.xVRT.dataset.GetRasterBand(1).ReadAsArray()
-        numy, numx = x.shape
-        PIXEL_OFFSET = int(geolocArray['PIXEL_OFFSET'])
-        PIXEL_STEP = int(geolocArray['PIXEL_STEP'])
-        LINE_OFFSET = int(geolocArray['LINE_OFFSET'])
-        LINE_STEP = int(geolocArray['LINE_STEP'])
-        pixels = np.linspace(PIXEL_OFFSET, PIXEL_OFFSET + (numx - 1) *
-                             PIXEL_STEP, numx)
-        lines = np.linspace(LINE_OFFSET, LINE_OFFSET + (numy - 1) *
-                            LINE_STEP, numy)
-        # Make GCPs
-        GCPs = []
-        # Subsample (if requested), but use linspace to
-        # make sure endpoints are ntained
-        for p in np.around(np.linspace(0, len(pixels) - 1, numx / stepX)):
-            for l in np.around(np.linspace(0, len(lines) - 1, numy / stepY)):
-                g = gdal.GCP(float(x[l, p]), float(y[l, p]), 0,
-                             pixels[p], lines[l])
-                GCPs.append(g)
-        # Insert GCPs
-        self.dataset.SetGCPs(GCPs, geolocArray['SRS'])
-        # Delete geolocation array
-        self.add_geolocationArray()
-
-    def copyproj(self, fileName):
-        ''' Copy geoloctation data from given VRT to a figure file
-
-        Useful for adding geolocation information to figure
-        files produced e.g. by Figure class, which contain no geolocation.
-        Analogue to utility gdalcopyproj.py.
-
-        Parameters
-        -----------
-        fileName : string
-            Name of file to which the geolocation data shall be written
-
-        '''
-        figDataset = gdal.Open(fileName, gdal.GA_Update)
-        figDataset.SetGeoTransform(self.dataset.GetGeoTransform())
-        figDataset.SetProjection(self.dataset.GetProjection())
-        gcps = self.dataset.GetGCPs()
-        if len(gcps) != 0:
-            figDataset.SetGCPs(gcps, self.dataset.GetGCPProjection())
-        figDataset = None  # Close and write output file
-
-    def delete_band(self, bandNum):
-        ''' Delete a band from the given VRT
-
-        Parameters
-        ----------
-        bandNum : int
-            band number
-
-        '''
-        node0 = Node.create(self.read_xml())
-        node0.delNode('VRTRasterBand', options={'band': bandNum})
-        self.write_xml(str(node0.rawxml()))
-
-    def delete_bands(self, bandNums):
-        ''' Delete bands
-
-        Parameters
-        ----------
-        bandNums : list
-            elements are int
-
-        '''
-        bandNums.sort()
-        bandNums.reverse()
-        for iBand in bandNums:
-            self.delete_band(iBand)
-
-    def set_subsetMask(self, maskDs, xOff, yOff, dstXSize, dstYSize):
-        ''' Add maskband and modify xml to proper size
-
-        Parameters
-        ----------
-        maskDs : dataset
-            gdal dataset (mask)
-        xOff, yOff : int
-            offset of the subset based on the underlying dataset
-        dstXSize, dstYSize : int
-            size of the subset data
-
-        '''
-        # create empty maskband
-        self.dataset.CreateMaskBand(gdal.GMF_PER_DATASET)
-        self.dataset = self.vrtDriver.CreateCopy(self.fileName, self.dataset)
-
-        # get source bandsize
-        srcXSize = self.dataset.RasterXSize
-        srcYSize = self.dataset.RasterYSize
-
-        # read xml and create the node
-        XML = self.read_xml()
-        node0 = Node.create(XML)
-
-        # replace the rastersize to the masked raster size
-        node0.replaceAttribute('rasterXSize', str(dstXSize))
-        node0.replaceAttribute('rasterYSize', str(dstYSize))
-
-        # replace source band data to masked band data
-        for iNode in node0.nodeList('VRTRasterBand'):
-            node1 = iNode.node('ComplexSource').node('SrcRect')
-            node1.replaceAttribute('xOff', str(xOff))
-            node1.replaceAttribute('yOff', str(yOff))
-            node1.replaceAttribute('xSize', str(dstXSize))
-            node1.replaceAttribute('ySize', str(dstYSize))
-            node1 = iNode.node('ComplexSource').node('DstRect')
-            node1.replaceAttribute('xSize', str(dstXSize))
-            node1.replaceAttribute('ySize', str(dstYSize))
-
-        # create contents for mask band
-        contents = self.ComplexSource.\
-            substitute(SourceType='SimpleSource',
-                       Dataset=maskDs.GetDescription(),
-                       SourceBand='mask,1',
-                       NODATA='',
-                       ScaleOffset='',
-                       ScaleRatio='',
-                       LUT='',
-                       srcXSize=srcXSize,
-                       srcYSize=srcYSize,
-                       dstXSize=dstXSize,
-                       dstYSize=dstYSize)
-
-        # add mask band contents to xml
-        contents = node0.node('MaskBand').node('VRTRasterBand').insert(contents)
-        node0.node('MaskBand').delNode('VRTRasterBand')
-        contents = node0.insert(contents, 'MaskBand')
-
-        # write contents
-        self.write_xml(contents)
-
-    def get_shifted_vrt(self, shiftDegree):
-        ''' Roll data in bands westwards or eastwards
-
-        Create shiftVRT which references self. Modify georeference
-        of shiftVRT to account for the roll. Add as many bands as in self
-        but for each band create two complex sources: for western
-        and eastern parts. Keep self in shiftVRT.vrt
-
-        Parameters
-        ----------
-        shiftDegree : float
-            rolling angle, how far east/west to roll
-
-        Returns
-        -------
-        shiftVRT : VRT object with rolled bands
-
-        '''
-        # Copy self into self.vrt
-        shiftVRT = VRT(gdalDataset=self.dataset)
-        shiftVRT.vrt = self.copy()
-
-        if shiftDegree < 0:
-            shiftDegree += 360.0
-
-        geoTransform = shiftVRT.vrt.dataset.GetGeoTransform()
-        shiftPixel = int(shiftDegree / float(geoTransform[1]))
-        geoTransform = list(geoTransform)
-        geoTransform[0] = round(geoTransform[0] + shiftDegree, 3)
-        newEastBorder = geoTransform[0] + geoTransform[1] * shiftVRT.dataset.RasterXSize
-        if  newEastBorder > 360.0:
-            geoTransform[0] -= 360.0
-        shiftVRT.dataset.SetGeoTransform(tuple(geoTransform))
-
-        # Add bands to self
-        for iBand in range(shiftVRT.vrt.dataset.RasterCount):
-            src = {'SourceFilename': shiftVRT.vrt.fileName, 'SourceBand': iBand + 1}
-            dst = shiftVRT.vrt.dataset.GetRasterBand(iBand+1).GetMetadata()
-            shiftVRT._create_band(src, dst)
-
-        # read xml and create the node
-        XML = shiftVRT.read_xml()
-        node0 = Node.create(XML)
-
-        # divide into two bands and switch the bands
-        for i in range(len(node0.nodeList('VRTRasterBand'))):
-            # create i-th 'VRTRasterBand' node
-            node1 = node0.node('VRTRasterBand', i)
-            # modify the 1st band
-            shiftStr = str(shiftPixel)
-            sizeStr = str(shiftVRT.vrt.dataset.RasterXSize - shiftPixel)
-            node1.node('ComplexSource').node('DstRect').replaceAttribute('xOff', shiftStr)
-            node1.node('ComplexSource').node('DstRect').replaceAttribute('xSize', sizeStr)
-            node1.node('ComplexSource').node('SrcRect').replaceAttribute('xSize', sizeStr)
-
-            # add the 2nd band
-            xmlSource = node1.xml()
-            dom = xdm.parseString(xmlSource)
-            cloneNode = Node.create(dom).node('ComplexSource')
-            cloneNode.node('SrcRect').replaceAttribute('xOff', sizeStr)
-            cloneNode.node('DstRect').replaceAttribute('xOff', str(0))
-            cloneNode.node('SrcRect').replaceAttribute('xSize', shiftStr)
-            cloneNode.node('DstRect').replaceAttribute('xSize', shiftStr)
-
-            contents = node0.insert(cloneNode.xml(), 'VRTRasterBand', i)
-            # overwrite the modified contents and create a new node
-            dom = xdm.parseString(contents)
-            node0 = Node.create(dom)
-
-        # write down XML contents
-        shiftVRT.write_xml(str(node0.rawxml()))
-
-        return shiftVRT
-
-    def get_resized_vrt(self, factor=1.0, width=None, height=None, eResampleAlg=-1):
-        ''' Create resized vrt
-
-        Create resized VRT by different algorithms.
-        if eResampleAlg=-1, source elements ('ComplexSource' or 'SimpleSource')
-        in the XML is overwritten as 'AveragedSource'.
-        if eResampleAlg=-1 and the dataType is complex, two array VRTs,
-        real and imaginary vrt, are created and pixelfunctions('ComplexData')
-        is applied.
-
-        if eResampleAlg!=-1, create a new VRT with projection and new size.
-        array from each band is read and img.thumbnail() is applied
-        for resizing the array. Then craete a new arryVRT and
-        add it to the new VRT object.
-
-        Parameters
-        ----------
-        Either factor, or width, or height should be given:
-            factor : float, optional, default=1
-            width : int, optional
-            height : int, optional
-        eResampleAlg : int (GDALResampleAlg), optional
-                -1 : Average,
-                0 : NearestNeighbour,
-                1 : BILINEAR,
-                2 : BICUBIC
-                3 : ANTIALIAS
-
-        Returns
-        -------
-        resizedVRT : resized VRT object
-
-        '''
-        # get current shape
-        rasterXSize = float(self.dataset.RasterXSize)
-        rasterYSize = float(self.dataset.RasterYSize)
-
-        # estimate factor if width or height is given
-        if width is not None:
-            factor = float(width) / rasterXSize
-        if height is not None:
-            factor = float(height) / rasterYSize
-
-        # calculate new size
-        newRasterYSize = int(rasterYSize * factor)
-        newRasterXSize = int(rasterXSize * factor)
-
-        self.logger.info('New size/factor: (%f, %f)/%f' %
-                        (newRasterXSize, newRasterYSize, factor))
-
-        # if algorithm is -1 (average), modify VRT
-        if eResampleAlg == -1:
-
-            resizedVRT = VRT(gdalDataset=self.dataset)
-            # set metadata
-            srcMetadata = self.dataset.GetMetadata()
-            resizedVRT.dataset.SetMetadata(srcMetadata)
-            resizedVRT.bands = []
-
-            for iBand in range(1, self.dataset.RasterCount + 1):
-                # get band metadata. if it uses pixelfunction, delete it
-                band = self.dataset.GetRasterBand(iBand)
-                dstMetadata = band.GetMetadata()
-
-                # if the band is Pixelfunctions, create VRT from array
-                if band.DataType == 10:
-                    array = band.ReadAsArray()
-                    for array in [array.real, array.imag]:
-                        resizedVRT.bands.append(VRT(array=array))
-
-                    # create metadata Dictionary
-                    dstMetadata['PixelFunctionType'] = 'ComplexData'
-                    dstMetadata['SourceTransferType'] = gdal.GetDataTypeName(10)
-                    metaDict = [{'src': [{'SourceFilename': resizedVRT.bands[-2].fileName,
-                                          'SourceBand':  1,
-                                          'DataType': 6},
-                                         {'SourceFilename': resizedVRT.bands[-1].fileName,
-                                          'SourceBand': 1,
-                                          'DataType': 6}],
-                                 'dst': dstMetadata}]
-
-                # if not pixelfunctions, copy the sourceFilename
-                else:
-                    # create metadata Dictionary
-                    fileName = dstMetadata.pop('SourceFilename')
-                    bandNum = dstMetadata.pop('SourceBand')
-                    metaDict = [{'src': {
-                                 'SourceFilename': fileName,
-                                 'SourceBand': int(bandNum)},
-                                 'dst': dstMetadata}]
-
-                # add band to resizedVRT
-                resizedVRT._create_bands(metaDict)
-
-            # Get XML content from VRT-file
-            vrtXML = resizedVRT.read_xml()
-            node0 = Node.create(vrtXML)
-
-            # replace rasterXSize in <VRTDataset>
-            node0.replaceAttribute('rasterXSize', str(newRasterXSize))
-            node0.replaceAttribute('rasterYSize', str(newRasterYSize))
-
-            # replace xSize in <DstRect> of each source
-            for iNode1 in node0.nodeList('VRTRasterBand'):
-                for sourceName in ['ComplexSource', 'SimpleSource']:
-                    for iNode2 in iNode1.nodeList(sourceName):
-                        iNodeDstRect = iNode2.node('DstRect')
-                        iNodeDstRect.replaceAttribute('xSize',
-                                                      str(newRasterXSize))
-                        iNodeDstRect.replaceAttribute('ySize',
-                                                      str(newRasterYSize))
-                # overwrite 'ComplexSource' to 'AveragedSource'
-                iNode1.replaceTag('ComplexSource', 'AveragedSource')
-                iNode1.replaceTag('SimpleSource', 'AveragedSource')
-
-            # Write the modified elemements into VRT
-            resizedVRT.write_xml(str(node0.rawxml()))
-        # if algorithm is 0-3 ...
-        else:
-            eResampleAlg = {0:'NEAREST',
-                            1:'BILINEAR',
-                            2:'BICUBIC',
-                            3:'ANTIALIAS'}.get(eResampleAlg, 'NEAREST')
-
-            # create an empty VRT
-            resizedVRT = VRT(srcProjection=self.dataset.GetProjection(),
-                             srcRasterXSize=newRasterXSize,
-                             srcRasterYSize=newRasterYSize)
-            # set metadata
-            srcMetadata = self.dataset.GetMetadata()
-            resizedVRT.dataset.SetMetadata(srcMetadata)
-            resizedVRT.bands = []
-
-            for iBand in range(1, self.dataset.RasterCount + 1):
-                # get array from each band
-                array = self.dataset.GetRasterBand(iBand).ReadAsArray()
-                dataType = array.dtype
-                # if complex data, create two arrays for real and imaginary numbers
-                if str(dataType).startswith('complex'):
-                    arrays = [array.real, array.imag]
-                else:
-                    arrays = [array]
-
-                for i, iArray in enumerate(arrays):
-                    # create image from the array and appply algorithm
-                    img = Image.fromarray(np.float32(iArray))
-                    img.thumbnail((newRasterXSize, newRasterYSize),
-                                   getattr(Image, eResampleAlg))
-                    # convert image to numpy array
-                    arrays[i] = np.asarray(img)
-
-                # if original data type is complex,
-                # create complex array from two arrays with real numbers
-                if str(dataType).startswith('complex'):
-                    arrays[0] = np.vectorize(complex)(arrays[0], arrays[1])
-
-                # create VRT from array and append it to resizedVRT.
-                resizedVRT.bands.append(VRT(array=arrays[0].astype(dataType)))
-
-                # get band metadata. if it uses pixelfunction, delete it
-                dstMetadata = self.dataset.GetRasterBand(iBand).GetMetadata()
-                if 'PixelFunctionType' in dstMetadata:
-                    dstMetadata.pop('PixelFunctionType')
-                # create metadata Dictionary
-                metaDict = [{'src': {
-                             'SourceFilename': resizedVRT.bands[-1].fileName,
-                             'SourceBand': 1},
-                             'dst': dstMetadata}]
-                # add band to resizedVRT
-                resizedVRT._create_bands(metaDict)
-
-        # if GDPs are given, create resized GCPs
-        GCPs = self.dataset.GetGCPs()
-        if len(GCPs) > 0:
-            resizedGCPs = []
-            projection = self.dataset.GetGCPProjection()
-            for g in GCPs:
-                resizedGCPs.append(gdal.GCP(g.GCPX, g.GCPY, 0,
-                                            g.GCPPixel * factor,
-                                            g.GCPLine * factor))
-            # set resized GDPs to resizedVRT
-            resizedVRT.dataset.SetGCPs(resizedGCPs, projection)
-
-        # if geoTransrform is given, set resized one
-        geoTransform = list(self.dataset.GetGeoTransform())
-        if geoTransform != [0, 1, 0, 0, 0, 1]:
-            geoTransform[1] /= factor
-            geoTransform[5] /= factor
-            resizedVRT.dataset.SetGeoTransform(tuple(geoTransform))
-
-        return resizedVRT
-
-
-
->>>>>>> fbb199bd
+        return shiftVRT