# Name:    nansat.py
# Purpose: Container of VRT and GeolocationDomain classes
# Authors:      Asuka Yamakawa, Anton Korosov, Knut-Frode Dagestad,
#               Morten W. Hansen, Alexander Myasoyedov,
#               Dmitry Petrenko, Evgeny Morozov
# Created:      29.06.2011
# Copyright:    (c) NERSC 2011 - 2013
# Licence:
# This file is part of NANSAT.
# NANSAT is free software: you can redistribute it and/or modify
# it under the terms of the GNU General Public License as published by
# the Free Software Foundation, version 3 of the License.
# http://www.gnu.org/licenses/gpl-3.0.html
# This program is distributed in the hope that it will be useful,
# but WITHOUT ANY WARRANTY without even the implied warranty of
# MERCHANTABILITY or FITNESS FOR A PARTICULAR PURPOSE.
import tempfile

from nansat_tools import *


class GeolocationArray():
    '''Container for GEOLOCATION ARRAY data

    Keeps references to bands with X and Y coordinates, offset and step
    of pixel and line. All information is stored in dictionary self.d

    Instance of GeolocationArray is used in VRT and ususaly created in
    a Mapper.
    '''
    def __init__(self, xVRT=None, yVRT=None,
                 xBand=1, yBand=1, srs='', lineOffset=0, lineStep=1,
                 pixelOffset=0, pixelStep=1, dataset=None):
        '''Create GeolocationArray object from input parameters

        Parameters
        -----------
        xVRT : VRT-object or str
            VRT with array of x-coordinates OR string with dataset source
        yVRT : VRT-object or str
            VRT with array of y-coordinates OR string with dataset source
        xBand : number of band in the xDataset
        xBand : number of band in the yDataset
        srs : str, WKT
        lineOffset : int, offset of first line
        lineStep : int, step of lines
        pixelOffset : int, offset of first pixel
        pixelStep : step of pixels
        dataset : GDAL dataset to take geolocation arrays from

        Modifies
        ---------
        All input parameters are copied to self

        '''
        # dictionary with all metadata
        self.d = {}
        # VRT objects
        self.xVRT = None
        self.yVRT = None

        # make object from GDAL dataset
        if dataset is not None:
            self.d = dataset.GetMetadata('GEOLOCATION')
            return

        # make empty object
        if xVRT is None or yVRT is None:
            return

        if isinstance(xVRT, str):
            # make object from strings
            self.d['X_DATASET'] = xVRT
            self.d['Y_DATASET'] = yVRT
        else:
            # make object from VRTs
            self.xVRT = xVRT
            self.d['X_DATASET'] = xVRT.fileName
            self.yVRT = yVRT
            self.d['Y_DATASET'] = yVRT.fileName

        # proj4 to WKT
        if srs == '':
            sr = osr.SpatialReference()
            sr.ImportFromProj4('+proj=longlat +ellps=WGS84 +datum=WGS84 +no_defs')
            srs = sr.ExportToWkt()
        self.d['SRS'] = srs
        self.d['X_BAND'] = str(xBand)
        self.d['Y_BAND'] = str(yBand)
        self.d['LINE_OFFSET'] = str(lineOffset)
        self.d['LINE_STEP'] = str(lineStep)
        self.d['PIXEL_OFFSET'] = str(pixelOffset)
        self.d['PIXEL_STEP'] = str(pixelStep)


class VRT():
    '''Wrapper around GDAL VRT-file

    The GDAL VRT-file is an XML-file. It contains all metadata, geo-reference
    information and information ABOUT each band including band metadata,
    reference to the bands in the source file.
    VRT-class perfroms all operation on VRT-files: create, copy, modify,
    read, write, add band, add GeoTransform, SetProjection, etc. It uses
    either GDAL methods for these operations (e.g. Create, AddBand,
    SetMetadata, AutoCreateWarpedVRT, etc.) or reads/writes the XML-file
    directly (e.g. remove_geotransform, get_warped_vrt, etc).

    The core of the VRT object is GDAL dataset <self.dataset> generated
    by the GDAL VRT-Driver. The respective VRT-file is located in /vismem
    and has random name.

    GDAL data model doesn't have place for geolocaion arrays therefore
    VRT-object has instance of GeolocationArray self.geolocationArray-
    an object to keep information about Geolocation Arrays:
    reference to file with source data, pixel and line step and offset, etc.

    Domain has an instance of VRT-class <self.vrt>. It keeps only geo-
    reference information.

    All Mappers inherit from VRT. When Nansat opens file it loops through
    list of mappers, selects the one appropriate for the input file,
    and creates an instance of Mapper. But each Mapper has only a
    constructor, other methods are from VRT.

    Nansat has two instances of Mapper-class (<=VRT-class): self.raw and
    self.vrt. One holds VRT-file in original projection (derived from the
    input file), another - in modified projection.

    '''
    ComplexSource = Template('''
            <$SourceType>
                <SourceFilename relativeToVRT="0">$Dataset</SourceFilename>
                <SourceBand>$SourceBand</SourceBand>
                <NODATA>$NODATA</NODATA>
                <ScaleOffset>$ScaleOffset</ScaleOffset>
                <ScaleRatio>$ScaleRatio</ScaleRatio>
                <LUT>$LUT</LUT>
                <SrcRect xOff="0" yOff="0" xSize="$srcXSize" ySize="$srcYSize"/>
                <DstRect xOff="0" yOff="0" xSize="$dstXSize" ySize="$dstYSize"/>
            </$SourceType> ''')

    RawRasterBandSource = Template('''
            <VRTDataset rasterXSize="$XSize" rasterYSize="$YSize">
              <VRTRasterBand dataType="$DataType"
                band="$BandNum" subClass="VRTRawRasterBand">
                <SourceFilename relativeToVRT="0">$SrcFileName</SourceFilename>
                <ImageOffset>0</ImageOffset>
                <PixelOffset>$PixelOffset</PixelOffset>
                <LineOffset>$LineOffset</LineOffset>
              </VRTRasterBand>
            </VRTDataset> ''')

    ReprojectTransformer = Template('''
        <ReprojectTransformer>
          <ReprojectionTransformer>
            <SourceSRS>$SourceSRS</SourceSRS>
            <TargetSRS>$TargetSRS</TargetSRS>
          </ReprojectionTransformer>
        </ReprojectTransformer> ''')

    def __init__(self, gdalDataset=None, vrtDataset=None,
                 array=None,
                 srcGeoTransform=(0, 1, 0, 0, 0, 1),
                 srcProjection='',
                 srcRasterXSize=None,
                 srcRasterYSize=None,
                 srcGCPs=[],
                 srcGCPProjection='',
                 srcMetadata='',
                 geolocationArray=None,
                 nomem=False,
                 lat=None, lon=None):
        ''' Create VRT dataset from GDAL dataset, or from given parameters

        If vrtDataset is given, creates full copy of VRT content
        Otherwise takes reprojection parameters (geotransform, projection, etc)
        either from given GDAL dataset or from seperate parameters.
        Create VRT dataset (self.dataset) based on these parameters
        Adds logger

        Parameters
        -----------
        gdalDataset : GDAL Dataset
            source dataset of geo-reference
        vrtDataset : GDAL VRT Dataset
            source dataset of all content (geo-reference and bands)
        array : Numpy array
            source matrix with data
        srcGeoTransform : GDALGeoTransform
            parameter of geo-reference
        srcProjection : GDALProjection
            parameter of geo-reference
        srcRasterXSize : int
            parameter of geo-reference
        srcRasterYSize : int
            parameter of geo-reference
        srcMetadata : GDAL Metadata
            all global metadata
        geolocationArray : GeolocationArray
            object with info on geolocation array
            and VRTs with x/y datasets
        nomem : boolean, saves the vrt to a tempfile if nomem is True
        lon : Numpy array
            grid with longitudes
        lat : Numpy array
            grid with latitudes

        Modifies
        ---------
        self.dataset : GDAL VRT dataset
        self.logger : logging logger
        self.vrtDriver : GDAL Driver

        '''
        # essential attributes
        self.logger = add_logger('Nansat')
        self.fileName = self._make_filename(nomem=nomem)
        self.vrtDriver = gdal.GetDriverByName('VRT')
        self.vrt = None

        # open and parse wkv.xml
        fileNameWKV = os.path.join(os.path.dirname(
                                   os.path.realpath(__file__)), 'wkv.xml')
        self.wkvNode0 = Node.create(fileNameWKV)

        # default empty geolocation array of source
        srcGeolocationArray = GeolocationArray()
        if vrtDataset is not None:
            # copy content of the provided VRT dataset using CreateCopy
            self.logger.debug('copy content of the provided VRT '
                              'dataset using CreateCopy')
            self.dataset = self.vrtDriver.CreateCopy(self.fileName,
                                                     vrtDataset)
            # get source geolocation array
            srcGeolocationArray = GeolocationArray(dataset=vrtDataset)
        else:
            if gdalDataset is not None:
                # get geo-metadata from given GDAL dataset
                srcGeoTransform = gdalDataset.GetGeoTransform()
                srcProjection = gdalDataset.GetProjection()
                srcGCPs = gdalDataset.GetGCPs()
                srcGCPProjection = gdalDataset.GetGCPProjection()

                srcRasterXSize = gdalDataset.RasterXSize
                srcRasterYSize = gdalDataset.RasterYSize

                if not srcMetadata:
                    srcMetadata = gdalDataset.GetMetadata()
                # get source geolocation array
                srcGeolocationArray = GeolocationArray(dataset=gdalDataset)
            elif lat is not None and lon is not None:
                # get geo-metadata from given lat/lon grids
                srcRasterYSize, srcRasterXSize = lon.shape
                srcGCPs = self._latlon2gcps(lat, lon)
                srcGCPProjection = latlongSRS.ExportToWkt()
                latVRT = VRT(array=lat)
                lonVRT = VRT(array=lon)
                # create source geolocation array
                srcGeolocationArray = GeolocationArray(xVRT=lonVRT,
                                                       yVRT=latVRT)

            # create VRT dataset (empty or with a band from array)
            if array is None:
                self.dataset = self.vrtDriver.Create(self.fileName,
                                                     srcRasterXSize,
                                                     srcRasterYSize,
                                                     bands=0)
            else:
                self.create_dataset_from_array(array)

            # set geo-metadata in the VRT dataset
            self.dataset.SetGCPs(srcGCPs, srcGCPProjection)
            self.dataset.SetProjection(srcProjection)
            self.dataset.SetGeoTransform(srcGeoTransform)

            # set metadata
            self.dataset.SetMetadata(srcMetadata)

        # add geolocation array from input or from source data
        if geolocationArray is None:
            self.add_geolocationArray(srcGeolocationArray)
        else:
            self.add_geolocationArray(geolocationArray)

        # add self.fileName to metadata
        self.dataset.SetMetadataItem('fileName', self.fileName)

        # write file contents
        self.dataset.FlushCache()

        self.logger.debug('VRT self.dataset: %s' % self.dataset)
        self.logger.debug('VRT description: %s'
                          % self.dataset.GetDescription())
        #self.logger.debug('VRT metadata: %s ' % self.dataset.GetMetadata())
        self.logger.debug('VRT RasterXSize %d' % self.dataset.RasterXSize)
        self.logger.debug('VRT RasterYSize %d' % self.dataset.RasterYSize)

    def __del__(self):
        ''' Destructor deletes VRT and RAW files'''
        try:
            gdal.Unlink(self.fileName)
            gdal.Unlink(self.fileName.replace('vrt', 'raw'))
        except:
            pass

    def _make_filename(self, extention='vrt', nomem=False):
        '''Create random VSI file name

        Parameters
        ----------
        extention : string
            extension of the file

        Returns
        -------
        random file name

        '''
        if nomem:
            fd, filename = tempfile.mkstemp(suffix='.vrt')
            os.close(fd)
        else:
            allChars = ascii_uppercase + digits
            randomChars = ''.join(choice(allChars) for x in range(10))
            filename = '/vsimem/%s.%s' % (randomChars, extention)
        return filename

    def _create_bands(self, metaDict):
        ''' Generic function called from the mappers to create bands
        in the VRT dataset from an input dictionary of metadata

        Parameters
        ----------
        metaDict : list of dict with params of input bands and generated bands.
            Each dict has:
                'src' : dictionary with parameters of the sources:
                'dst' : dictionary with parameters of the generated bands

        Modifies
        ---------
        Adds bands to the self.dataset based on info in metaDict

        See Also
        ---------
        VRT._create_band()

        '''
        for bandDict in metaDict:
            src = bandDict['src']
            dst = bandDict.get('dst', None)
            self._create_band(src, dst)
            self.logger.debug('Creating band - OK!')
        self.dataset.FlushCache()

    def _create_band(self, src, dst=None):
        ''' Add band to self.dataset:

        Get parameters of the source band(s) from input
        Generate source XML for the VRT, add options of creating
        Call GDALDataset.AddBand
        Set source and options
        Add metadata

        Parameters
        ----------
        src : dict with parameters of sources:
            SourceFilename
            SourceBand
            ScaleRatio
            ScaleOffset
            NODATA
            LUT
            SourceType
            DataType
            ImageOffset (RawVRT)
            PixelOffset (RawVRT)
            LineOffset (RawVRT)
            ByteOrder (RawVRT)
        dst : dict with parameters of the created band
            name
            dataType
            wkv
            suffix
            AnyOtherMetadata
            PixelFunctionType: - band will be a pixel function defined by the
                                 corresponding name/value. In this case src may be list of
                                 dicts with parameters for each source.
                               - in case the dst band has a different datatype
                                 than the source band it is important to add a
                                 SourceTransferType parameter in dst
            SourceTransferType

        Returns
        --------
        name : string, name of the added band

        Examples
        --------
        vrt._create_band({'SourceFilename': filename, 'SourceBand': 1})
        vrt._create_band({'SourceFilename': filename, 'SourceBand': 2,
                          'ScaleRatio': 0.0001},
                         {'name': 'LAT', 'wkv': 'latitude'})
        vrt._create_band({'SourceFilename': filename, 'SourceBand': 2},
                         {'suffix': '670',
                          'wkv': 'brightness_temperature'})
        vrt._create_band([{'SourceFilename': filename, 'SourceBand': 1},
                          {'SourceFilename': filename, 'SourceBand': 1}],
                         {'PixelFunctionType': 'NameOfPixelFunction'})

        '''
        self.logger.debug('INPUTS: %s, %s " ' % (str(src), str(dst)))
        # Make sure src is list, ready for loop
        if type(src) == dict:
            srcs = [src]
        elif type(src) in [list, tuple]:
            srcs = src
        else:
            AttributeError('Wrong src!')

        # Check if dst is given, or create empty dict
        if dst is None:
            dst = {}

        # process all sources: check, set defaults, make XML
        srcDefaults = {'SourceBand': 1,
                       'LUT': '',
                       'NODATA': '',
                       'SourceType': 'ComplexSource',
                       'ScaleRatio': 1.0,
                       'ScaleOffset': 0.0}
        for src in srcs:
            # check if SourceFilename is given
            if 'SourceFilename' not in src:
                AttributeError('SourceFilename not given!')

            # set default values
            for srcDefault in srcDefaults:
                if srcDefault not in src:
                    src[srcDefault] = srcDefaults[srcDefault]

            # Find DataType of source (if not given in src)
            if src['SourceBand'] > 0 and 'DataType' not in src:
                self.logger.debug('SRC[SourceFilename]: %s'
                                  % src['SourceFilename'])
                srcDataset = gdal.Open(src['SourceFilename'])
                srcRasterBand = srcDataset.GetRasterBand(src['SourceBand'])
                src['DataType'] = srcRasterBand.DataType
                self.logger.debug('SRC[DataType]: %d' % src['DataType'])

            srcDs = gdal.Open(src['SourceFilename'])
            # create XML for each source
            src['XML'] = self.ComplexSource.\
                substitute(Dataset=src['SourceFilename'],
                           SourceBand=src['SourceBand'],
                           SourceType=src['SourceType'],
                           NODATA=src['NODATA'],
                           ScaleOffset=src['ScaleOffset'],
                           ScaleRatio=src['ScaleRatio'],
                           LUT=src['LUT'],
                           srcXSize=srcDs.RasterXSize,
                           srcYSize=srcDs.RasterYSize,
                           dstXSize=srcDs.RasterXSize,
                           dstYSize=srcDs.RasterYSize,
                           )

        # create destination options
        if 'PixelFunctionType' in dst and len(dst['PixelFunctionType']) > 0:
            # in case of PixelFunction
            options = ['subClass=VRTDerivedRasterBand',
                       'PixelFunctionType=%s' % dst['PixelFunctionType'],
                    ]
            if 'SourceTransferType' in dst:
                options.append('SourceTransferType=%s' %
                        dst['SourceTransferType'])
        elif len(srcs) == 1 and srcs[0]['SourceBand'] == 0:
            # in case of VRTRawRasterBand
            options = ['subclass=VRTRawRasterBand',
                       'SourceFilename=%s' % src['SourceFilename'],
                       'ImageOffset=%f' % src['ImageOffset'],
                       'PixelOffset=%f' % src['PixelOffset'],
                       'LineOffset=%f' % src['LineOffset'],
                       'ByteOrder=%s' % src['ByteOrder']]
        else:
            # in common case
            options = []
        self.logger.debug('Options of AddBand: %s', str(options))

        # set destination dataType (if not given in input parameters)
        if 'dataType' not in dst:
            if (len(srcs) > 1 or float(srcs[0]['ScaleRatio']) != 1.0 or
                    len(srcs[0]['LUT']) > 0 or 'DataType' not in srcs[0]):
                # if pixel function
                # if scaling is applied
                # if LUT
                # if source band not available: float32
                dst['dataType'] = gdal.GDT_Float32
            else:
                self.logger.debug('Set dst[dataType]: %d' % src['DataType'])
                #otherwise take the DataType from source
                dst['dataType'] = src['DataType']

        # Set destination name
        # get short_name from WKV.XML
        dstWKV = dst.get('wkv', '')
        wkvDict = self._get_wkv(dstWKV)
        self.logger.debug('wkvDict:%s' % str(wkvDict))
        wkvShortName = wkvDict.get('short_name', '')
        self.logger.debug('WKV short_name:%s' % wkvShortName)

        # merge wkv[short_name] and dst[suffix] if both given
        if ('name' not in dst and len(wkvShortName) > 0):
            dstSuffix = dst.get('suffix', '')
            if len(dstSuffix) > 0:
                dstSuffix = '_' + dstSuffix
            dst['name'] = wkvShortName + dstSuffix

        # create list of available bands (to prevent duplicate names)
        bandNames = []
        for iBand in range(self.dataset.RasterCount):
            bandNames.append(self.dataset.GetRasterBand(iBand + 1).
                             GetMetadataItem('name'))

        # if name is not given add 'band_00N'
        if 'name' not in dst:
            for n in range(999):
                bandName = 'band_%03d' % n
                if bandName not in bandNames:
                    dst['name'] = bandName
                    break
        # if name already exist add '_00N'
        elif dst['name'] in bandNames:
            for n in range(999):
                bandName = dst['name'] + '_%03d' % n
                if bandName not in bandNames:
                    dst['name'] = bandName
                    break

        self.logger.debug('dst[name]:%s' % dst['name'])

        # Add Band
        self.dataset.AddBand(int(dst['dataType']), options=options)
        dstRasterBand = self.dataset.GetRasterBand(self.dataset.RasterCount)

        # Append sources to destination dataset
        if len(srcs) == 1 and srcs[0]['SourceBand'] > 0:
            # only one source
            dstRasterBand.SetMetadataItem('source_0',
                                          str(src['XML']), 'new_vrt_sources')
        elif len(srcs) > 1:
            # several sources for PixelFunction
            metadataSRC = {}
            for i, src in enumerate(srcs):
                metadataSRC['source_%d' % i] = src['XML']

            dstRasterBand.SetMetadata(metadataSRC, 'vrt_sources')

        # set metadata from WKV
        dstRasterBand = self._put_metadata(dstRasterBand, wkvDict)

        # set metadata from provided parameters
        # remove and add params
        dst['SourceFilename'] = srcs[0]['SourceFilename']
        dst['SourceBand'] = str(srcs[0]['SourceBand'])
        dstRasterBand = self._put_metadata(dstRasterBand, dst)

        # return name of the created band
        return dst['name']

    def _set_time(self, time):
        ''' Set time of dataset and/or its bands

        Parameters
        ----------
        time : datetime

        If a single datetime is given, this is stored in
        all bands of the dataset as a metadata item 'time'.
        If a list of datetime objects is given, different
        time can be given to each band.

        '''
        # Make sure time is a list with one datetime element per band
        numBands = self.dataset.RasterCount
        if (isinstance(time, datetime.datetime) or
                isinstance(time, datetime.date)):
            time = [time]
        if len(time) == 1:
            time = time * numBands
        if len(time) != numBands:
            self.logger.error('Dataset has %s elements, '
                              'but given time has %s elements.'
                              % (str(numBands), str(len(time))))

        # Store time as metadata key 'time' in each band
        for i in range(numBands):
            self.dataset.GetRasterBand(i + 1).\
                SetMetadataItem('time', str(time[i].isoformat()))

        return

    def _get_wkv(self, wkvName):
        ''' Get wkv from wkv.xml

        Parameters
        -----------
        wkvName : string
            value of 'wkv' key in metaDict

        Returns
        --------
        wkvDict : dictionay
            WKV corresponds to the given wkv_name

        '''
        wkvDict = {}
        for iNode in self.wkvNode0.nodeList('wkv'):
            tagsList = iNode.tagList()
            if iNode.node('standard_name').value == wkvName:
                wkvDict = {'standard_name': wkvName}
                for iTag in tagsList:
                    wkvDict[iTag] = str(iNode.node(iTag).value)
        return wkvDict

    def _put_metadata(self, rasterBand, metadataDict):
        ''' Put all metadata into a raster band

        Take metadata from metadataDict and put to the GDAL Raster Band

        Parameters
        ----------
        rasterBand : GDALRasterBand
            destination band without metadata

        metadataDict : dictionary
            keys are names of metadata, values are values

        Returns
        --------
        rasterBand : GDALRasterBand
            destination band with metadata

        '''
        self.logger.debug('Put: %s ' % str(metadataDict))
        for key in metadataDict:
            rasterBand.SetMetadataItem(key, str(metadataDict[key]))

        return rasterBand

    def create_dataset_from_array(self, array):
        '''Create a dataset with a band from an array

        Write contents of the array into flat binary file (VSI)
        Write VRT file with RawRastesrBand, which points to the binary file
        Open the VRT file as self.dataset with GDAL

        Parameters
        -----------
        array : numpy array

        Modifies
        ---------
        binary file is written (VSI)
        VRT file is written (VSI)
        self.dataset is opened

        '''
        arrayDType = array.dtype.name
        arrayShape = array.shape
        # create flat binary file from array (in VSI)
        binaryFile = self.fileName.replace('.vrt', '.raw')
        ofile = gdal.VSIFOpenL(binaryFile, 'wb')
        gdal.VSIFWriteL(array.tostring(), len(array.tostring()), 1, ofile)
        gdal.VSIFCloseL(ofile)
        array = None

        self.logger.debug('arrayDType: %s', arrayDType)

        #create conents of VRT-file pointing to the binary file
        dataType = {'uint8': 'Byte',
                    'int8': 'Byte',
                    'uint16': 'UInt16',
                    'int16': 'Int16',
                    'uint32': 'UInt32',
                    'int32': 'Int32',
                    'float32': 'Float32',
                    'float64': 'Float64',
                    'complex64': 'CFloat32',
                    'complex128': 'CFloat64'}.get(str(arrayDType))

        pixelOffset = {'Byte': '1',
                       'UInt16': '2',
                       'Int16': '2',
                       'UInt32': '4',
                       'Int32': '4',
                       'Float32': '4',
                       'Float64': '8',
                       'CFloat32': '8',
                       'CFloat64': '16'}.get(dataType)

        self.logger.debug('DataType: %s', dataType)

        lineOffset = str(int(pixelOffset) * arrayShape[1])
        contents = self.RawRasterBandSource.\
            substitute(XSize=arrayShape[1],
                       YSize=arrayShape[0],
                       DataType=dataType,
                       BandNum=1,
                       SrcFileName=binaryFile,
                       PixelOffset=pixelOffset,
                       LineOffset=lineOffset)
        #write XML contents to
        self.write_xml(contents)

    def read_xml(self, inFileName=None):
        '''Read XML content of the VRT-file

        Parameters
        -----------
        inFileName : string, optional
            Name of the file to read XML from. self.fileName by default

        Returns
        --------
        string : XMl Content which is read from the VSI file

        '''
        # if no input file given, flush dataset content into VRT-file
        if inFileName is None:
            inFileName = str(self.fileName)
            self.dataset.FlushCache()

        #read from the vsi-file
        # open
        vsiFile = gdal.VSIFOpenL(inFileName, 'r')
        # get file size
        gdal.VSIFSeekL(vsiFile, 0, 2)
        vsiFileSize = gdal.VSIFTellL(vsiFile)
        # fseek to start again
        gdal.VSIFSeekL(vsiFile, 0, 0)
        # read
        vsiFileContent = gdal.VSIFReadL(vsiFileSize, 1, vsiFile)
        gdal.VSIFCloseL(vsiFile)
        return vsiFileContent

    def write_xml(self, vsiFileContent=None):
        '''Write XML content into a VRT dataset

        Parameters
        -----------
        vsiFileContent: string, optional
            XML Content of the VSI file to write

        Modifies
        ---------
        self.dataset
            If XML content was written, self.dataset is re-opened

        '''
        #write to the vsi-file

        vsiFile = gdal.VSIFOpenL(self.fileName, 'w')
        gdal.VSIFWriteL(vsiFileContent,
                        len(vsiFileContent), 1, vsiFile)
        gdal.VSIFCloseL(vsiFile)
        # re-open self.dataset with new content
        self.dataset = gdal.Open(self.fileName)

    def export(self, fileName):
        '''Export VRT file as XML into given <fileName>'''
        self.vrtDriver.CreateCopy(fileName, self.dataset)

    def copy(self):
        '''Creates full copy of VRT dataset'''
        try:
            # deep copy (everything including bands)
            vrt = VRT(vrtDataset=self.dataset,
                      geolocationArray=self.geolocationArray)
        except:
            # shallow copy (only geometadata)
            vrt = VRT(gdalDataset=self.dataset,
                      geolocationArray=self.geolocationArray)
        return vrt

    def add_geolocationArray(self, geolocationArray=None):
        ''' Add GEOLOCATION ARRAY to the VRT

        Parameters
        -----------
        geolocationArray: GeolocationArray object

        Modifes
        --------
        Add geolocationArray to self
        Sets GEOLOCATION ARRAY metadata

        '''
        if geolocationArray is None:
            geolocationArray = GeolocationArray()
        self.geolocationArray = geolocationArray

        # add GEOLOCATION ARRAY metadata  if geolocationArray is not empty
        if len(geolocationArray.d) > 0:
            self.dataset.SetMetadata(geolocationArray.d, 'GEOLOCATION')

    def remove_geolocationArray(self):
        ''' Remove GEOLOCATION ARRAY from the VRT

        Modifes
        --------
        Set self.geolocationArray to None
        Sets GEOLOCATION ARRAY metadata to ''

        '''
        self.geolocationArray.d = {}

        # add GEOLOCATION ARRAY metadata (empty if geolocationArray is empty)
        self.dataset.SetMetadata('', 'GEOLOCATION')

    def get_resized_vrt(self, xSize, ySize, use_geolocationArray=False,
                use_gcps=False, use_geotransform=False,
                eResampleAlg=1, **kwargs):

        ''' Resize VRT

        Create Warped VRT with modidied RasterXSize, RasterYSize, GeoTransform

        Parameters
        -----------
        xSize, ySize : int
            new size of the VRT object
        eResampleAlg : GDALResampleAlg
            see also gdal.AutoCreateWarpedVRT

        Returns
        --------
        VRT object : Resized VRT object

        '''
        # modify GeoTransform: set resolution from new X/Y size
        geoTransform = (0,
                        float(self.dataset.RasterXSize) / float(xSize),
                        0,
                        self.dataset.RasterYSize,
                        0,
                        - float(self.dataset.RasterYSize) / float(ySize))

        # update size and GeoTranform in XML of the warped VRT object
<<<<<<< HEAD
        warpedVRT = self.get_warped_vrt(xSize=xSize, ySize=ySize,
                                           geoTransform=geoTransform,
                                           use_geolocationArray=use_geolocationArray,
                                           use_gcps=use_gcps,
                                           use_geotransform=use_geotransform,
                                           eResampleAlg=eResampleAlg)
=======
        warpedVRT = self.\
            create_warped_vrt(xSize=xSize, ySize=ySize,
                              geoTransform=geoTransform,
                              use_geolocationArray=use_geolocationArray,
                              use_gcps=use_gcps,
                              use_geotransform=use_geotransform,
                              eResampleAlg=eResampleAlg)
>>>>>>> 0ed45bb5

        # set metadata
        warpedVRT.dataset.SetMetadata(self.dataset.GetMetadata_Dict())

        # add source VRT (self) to the warpedVRT
        # in order not to loose RAW file from self
        warpedVRT.srcVRT = self

        return warpedVRT

    def _remove_geotransform(self):
        '''Remove GeoTransfomr from VRT Object

        Modifies
        ---------
        The tag <GeoTransform> is revoved from the VRT-file

        '''
        # read XML content from VRT
        tmpVRTXML = self.read_xml()
        # find and remove GeoTransform
        node0 = Node.create(tmpVRTXML)
        node1 = node0.delNode('GeoTransform')
        # Write the modified elemements back into temporary VRT
        self.write_xml(str(node0.rawxml()))

    def _add_gcp_metadata(self):
        '''Add GCPs to metadata (required e.g. by Nansat.export())

        Creates string representation of GCPs line/pixel/X/Y
        Adds these string to metadata

        Modifies
        ---------
        Add self.vrd.dataset.Metadata

        '''
        gcpNames = ['GCPPixel', 'GCPLine', 'GCPX', 'GCPY']
        gcps = self.dataset.GetGCPs()
        srs = self.dataset.GetGCPProjection()
        chunkLength = 5000

        # if GCPs exist
        if len(gcps) > 0:
            # add GCP Projection
            self.dataset.SetMetadataItem('NANSAT_GCPProjection',
                                         srs.replace(',', '|').replace('"',
                                                                       '&'))

            # make empty strings
            gspStrings = ['', '', '', '']

            # fill string with values
            for gcp in gcps:
                gspStrings[0] = '%s%05d| ' % (gspStrings[0],
                                              int(gcp.GCPPixel))
                gspStrings[1] = '%s%05d| ' % (gspStrings[1],
                                              int(gcp.GCPLine))
                gspStrings[2] = '%s%012.8f| ' % (gspStrings[2], gcp.GCPX)
                gspStrings[3] = '%s%012.8f| ' % (gspStrings[3], gcp.GCPY)

            for i, gspString in enumerate(gspStrings):
                #split string into chunks
                numberOfChunks = int(float(len(gspString)) / chunkLength)
                chunki = 0
                for chunki in range(0, numberOfChunks + 1):
                    chunk = gspString[(chunki * chunkLength):
                                      min(((chunki + 1) * chunkLength),
                                          len(gspString))]
                    # add chunk to metadata
                    self.dataset.SetMetadataItem('NANSAT_%s_%03d'
                                                 % (gcpNames[i], chunki),
                                                 chunk)

    def get_warped_vrt(self, dstSRS=None, eResampleAlg=0,
                          xSize=0, ySize=0, blockSize=None,
                          geoTransform=None, WorkingDataType=None,
                          tps=False, use_geolocationArray=True,
                          use_gcps=True, use_geotransform=True,
                          dstGCPs=[], dstGeolocationArray=None):

        ''' Create VRT object with WarpedVRT

        Modifies the input VRT according to the input options
        Creates simple WarpedVRT with AutoCreateWarpedVRT
        Modifies the WarpedVRT according to the input options

        The function tries to use geolocation array by default;
        if not present (or canceled) tries to use GCPs;
        if not present (or canceled) tries to use GeoTransform
        (either from input dataset or calculates a new one with dx=1,dy=-1).
        Three switches (use_geolocationArray, use_gcps, use_geotransform)
        allow to select which method to apply for warping. E.g.:
        # #1: srcVRT has GeolocationArray, geolocation array is used
        warpedVRT = srcVRT.get_warped_vrt(dstSRS, xSize, ySize,
                                             geoTransform)
        # #2: srcVRT has GeolocationArray, geolocation array is not used,
        # either GCPs (if present) or GeoTransform is used
        warpedVRT = srcVRT.get_warped_vrt(dstSRS, xSize, ySize,
                                             geoTransform,
                                             use_geolocationArray=False)
        # #3: srcVRT has GeolocationArray or GCPs, geolocation array is
        # not used, and GCPs are not used either.
        # Only input GeoTranform is used
        warpedVRT = srcVRT.get_warped_vrt(dstSRS, xSize, ySize,
                                             geoTransform,
                                             use_geolocationArray=False,
                                             use_gcps=False)

        # #4: srcVRT has whatever georeference, geolocation array is not used,
        # GCPs are not used, GeoTransform is not used either.
        # Artificial GeoTranform is calculated: (0, 1, 0, srcVRT.xSize, -1)
        # Warping becomes pure affine resize
        warpedVRT = srcVRT.get_warped_vrt(dstSRS, xSize, ySize,
                                             geoTransform,
                                             use_geolocationArray=False,
                                             use_gcps=False.,
                                             use_geotransform=false)

        If destination image has GCPs (provided in <dstGCPs>): fake GCPs for
        referencing line/piex of SRC image and X/Y of DST image are created
        and added to the SRC image. After warping dstGCPs are added to
        the WarpedVRT

        If destination image has geolocation array (provided in
        <dstGeolocationArray>):this geolocation array is added to the WarpedVRT


        Parameters
        -----------
        dstSRS : string
            WKT of the destination projection
        eResampleAlg : int (GDALResampleAlg)
            0 : NearestNeighbour,
            1 : Bilinear,
            2 : Cubic,
            3 : CubicSpline,
            4 : Lancoz
        xSize, ySize : int
            width and height of the destination rasetr
        geoTransform : tuple with 6 floats
            destination GDALGeoTransfrom
        dstGCPs : list with GDAL GCPs
            GCPs of the destination image
        dstGeolocationArray : GeolocationArray object
            Geolocation array of the destination object
        use_geolocationArray : Boolean (True)
            Use geolocation array in input dataset (if present) for warping
        use_gcps : Boolean (True)
            Use GCPs in input dataset (if present) for warping
        use_geotransform : Boolean (True)
            Use GeoTransform in input dataset for warping or make artificial
            GeoTransform : (0, 1, 0, srcVRT.xSize, -1)

        Returns
        --------
        warpedVRT : VRT object with WarpedVRT

        '''
        # VRT to be warped
        srcVRT = self.copy()

        # srs to be used in AutoCreateWarpedVRT
        acwvSRS = dstSRS

        # if destination GCPs are given: create and add fake GCPs to src
        if len(dstGCPs) > 0 and use_gcps:
            fakeGCPs = srcVRT._create_fake_gcps(dstGCPs)
            srcVRT.dataset.SetGCPs(fakeGCPs['gcps'], fakeGCPs['srs'])
            # don't use geolocation array
            use_geolocationArray = False
            acwvSRS = None

        # prepare VRT.dataset for warping.
        # Select if GEOLOCATION Array,
        # or GCPs, or GeoTransform from the original
        # dataset are used
        if len(self.geolocationArray.d) > 0 and use_geolocationArray:
            # use GEOLOCATION ARRAY by default
            # (remove GCP and GeoTransform)
            srcVRT.dataset.SetGCPs([], '')
            srcVRT._remove_geotransform()
        elif len(srcVRT.dataset.GetGCPs()) > 0 and use_gcps:
            # fallback to GCPs
            # (remove GeolocationArray and GeoTransform)
            srcVRT.dataset.SetMetadata('', 'GEOLOCATION')
            srcVRT._remove_geotransform()
        elif use_geotransform:
            # fallback to GeoTransform in input VRT
            # (remove GeolocationArray and GCP)
            srcVRT.dataset.SetMetadata('', 'GEOLOCATION')
            srcVRT.dataset.SetGCPs([], '')
        else:
            # fallback to simplest GeoTransform
            # (remove GeolocationArray and GCP and replace GeoTransform)
            srcVRT.dataset.SetMetadata('', 'GEOLOCATION')
            srcVRT.dataset.SetGCPs([], '')
            srcVRT.dataset.SetGeoTransform((0, 1, 0,
                                            srcVRT.dataset.RasterYSize, 0, -1))
        # create Warped VRT GDAL Dataset
        self.logger.debug('Run AutoCreateWarpedVRT...')
        warpedVRT = gdal.AutoCreateWarpedVRT(srcVRT.dataset, None,
                                             acwvSRS, eResampleAlg)
        # TODO: implement the below option for proper handling of
        # stereo projections
        # warpedVRT = gdal.AutoCreateWarpedVRT(srcVRT.dataset, '',
        #                                      dstSRS, eResampleAlg)

        # check if Warped VRT was created
        if warpedVRT is None:
            raise AttributeError('Cannot create warpedVRT!')

        # create VRT object from Warped VRT GDAL Dataset
        self.logger.debug('create VRT object from Warped VRT GDAL Dataset')
        warpedVRT = VRT(vrtDataset=warpedVRT)

        # set x/y size, geoTransform, blockSize
        self.logger.debug('set x/y size, geoTransform, blockSize')

        # Modify rasterXsize, rasterYsize and geotranforms in the warped VRT
        warpedXML = warpedVRT.read_xml()
        node0 = Node.create(warpedXML)

        if xSize > 0:
            node0.replaceAttribute('rasterXSize', str(xSize))
        if ySize > 0:
            node0.replaceAttribute('rasterYSize', str(ySize))

        if geoTransform is not None:
            invGeotransform = gdal.InvGeoTransform(geoTransform)
            # convert proper string style and set to the GeoTransform element
            node0.node('GeoTransform').value = str(geoTransform).strip('()')
            node0.node('DstGeoTransform').value = str(geoTransform).strip('()')
            node0.node('DstInvGeoTransform').value = \
                str(invGeotransform[1]).strip('()')

            if node0.node('SrcGeoLocTransformer'):
                node0.node('BlockXSize').value = str(xSize)
                node0.node('BlockYSize').value = str(ySize)

            if blockSize is not None:
                node0.node('BlockXSize').value = str(blockSize)
                node0.node('BlockYSize').value = str(blockSize)

            if WorkingDataType is not None:
                node0.node('WorkingDataType').value = WorkingDataType

        """
        # TODO: test thoroughly and implement later
        if srcSRS is not None and dstSRS is not None:
            rt = self.ReprojectTransformer.substitute(SourceSRS=None,
                                                      TargetSRS=None)
            print 'rt', rt
            rtNode = Node.create(rt)
            print 'rtNode.xml()', rtNode.xml()
            giptNode = node0.node('GenImgProjTransformer')
            print 'giptNode', giptNode
            giptNode += rtNode
            print 'node0.xml()', node0.xml()
        """
        # overwrite XML of the warped VRT file with uprated size and geotranform
        warpedVRT.write_xml(str(node0.rawxml()))

        # apply thin-spline-transformation option
        if use_gcps and tps:
            tmpVRTXML = warpedVRT.read_xml()
            tmpVRTXML = tmpVRTXML.replace('GCPTransformer', 'TPSTransformer')
            warpedVRT.write_xml(tmpVRTXML)
        """
        # TODO: implement the below option for proper handling stereo
        # projections over the pole get source projection from GCPs or
        # from dataset (TODO: or from GeolocationArray)
        if len(srcVRT.dataset.GetGCPs()) == 0:
            srcSRS = srcVRT.dataset.GetProjection()
        else:
            srcSRS = srcVRT.dataset.GetGCPProjection()
        # modify the VRT XML file
        """

        # if given, add dst GCPs
        self.logger.debug('if given, add dst GCPs')
        if len(dstGCPs) > 0:
            warpedVRT.dataset.SetGCPs(dstGCPs, dstSRS)
            warpedVRT._remove_geotransform()
            warpedVRT.dataset.SetProjection('')

        # if given, add dst GeolocationArray
        self.logger.debug('# if given, add dst GeolocationArray')
        if dstGeolocationArray is not None:
            warpedVRT._remove_geotransform()
            warpedVRT.add_geolocationArray(dstGeolocationArray)
            warpedVRT.dataset.SetProjection('')

        # replace the reference from srcVRT to self
        self.logger.debug('replace the reference from srcVRT to self')
        rawFileName = str(os.path.basename(self.fileName))
        warpedXML = str(warpedVRT.read_xml())
        node0 = Node.create(warpedXML)
        node1 = node0.node('GDALWarpOptions')
        node1.node('SourceDataset').value = '/vsimem/' + rawFileName
        warpedVRT.write_xml(str(node0.rawxml()))

        return warpedVRT

    def _create_fake_gcps(self, gcps):
        '''Create GCPs with reference self.pixel/line ==> dst.pixel/line

        GCPs from a destination image (dstGCP) are converted to a gcp of source
        image (srcGCP) this way:

        srcGCPPixel = srcPixel
        srcGCPLine = srcLine
        srcGCPX = dstGCPPixel = f(srcSRS, dstGCPX, dstGCPY)
        srcGCPY = dstGCPLine = f(srcSRS, dstGCPX, dstGCPY)

        Parameters
        -----------
        gcps : list
            GDAL GCPs

        Returns
        --------
        gcps : dict
            {'gcps': list with GDAL GCPs, 'srs': fake stereo WKT}

        '''
        # get source SRS (either Projection or GCPProjection)
        srcWKT = self.dataset.GetProjection()
        if srcWKT == '':
            srcWKT = self.dataset.GetGCPProjection()

        # the transformer converts lat/lon to pixel/line of SRC image
        srcTransformer = gdal.Transformer(self.dataset, None,
                                          ['SRC_SRS=' + srcWKT,
                                           'DST_SRS=' +
                                           latlongSRS.ExportToWkt()])

        # create 'fake' GCPs
        fakeGCPs = []
        for g in gcps:
            # transform DST lat/lon to SRC pixel/line
            succ, point = srcTransformer.TransformPoint(1, g.GCPX, g.GCPY)
            srcPixel = point[0]
            srcLine = point[1]

            # swap coordinates in GCPs:
            # pix1/line1 -> lat/lon  =>=>  pix2/line2 -> pix1/line1
            fakeGCPs.append(gdal.GCP(g.GCPPixel, g.GCPLine,
                                     0, srcPixel, srcLine))

        # create 'fake' STEREO projection for 'fake' GCPs of SRC image
        srsString = ('+proj=stere +lon_0=0 +lat_0=0 +k=1 '
                     '+ellps=WGS84 +datum=WGS84 +no_defs ')
        stereoSRS = osr.SpatialReference()
        stereoSRS.ImportFromProj4(srsString)
        stereoSRSWKT = stereoSRS.ExportToWkt()

        return {'gcps': fakeGCPs, 'srs': stereoSRSWKT}

    def _latlon2gcps(self, lat, lon, numOfGCPs=100):
        ''' Create list of GCPs from given grids of latitude and longitude

        take <numOfGCPs> regular pixels from inpt <lat> and <lon> grids
        Create GCPs from these pixels
        Create latlong GCPs projection

        Parameters
        -----------
        lat : Numpy grid
            array of latitudes
        lon : Numpy grid
            array of longitudes (should be the same size as lat)
        numOfGCPs : int, optional, default = 100
            number of GCPs to create

        Returns
        --------
        gcsp : List with GDAL GCPs

        '''
        # estimate step of GCPs
        gcpSize = np.sqrt(numOfGCPs)
        step0 = max(1, int(float(lat.shape[0]) / gcpSize))
        step1 = max(1, int(float(lat.shape[1]) / gcpSize))
        self.logger.debug('gcpCount: %d %d %f %d %d',
                          lat.shape[0], lat.shape[1], gcpSize, step0, step1)

        # generate list of GCPs
        gcps = []
        k = 0
        for i0 in range(0, lat.shape[0], step0):
            for i1 in range(0, lat.shape[1], step1):
                # create GCP with X,Y,pixel,line from lat/lon matrices
                gcp = gdal.GCP(float(lon[i0, i1]),
                               float(lat[i0, i1]),
                               0, i1, i0)
                self.logger.debug('%d %d %d %f %f',
                                  k, gcp.GCPPixel, gcp.GCPLine,
                                  gcp.GCPX, gcp.GCPY)
                gcps.append(gcp)
                k += 1

        return gcps

    def convert_GeolocationArray2GPCs(self, stepX=1, stepY=1):
        ''' Converting geolocation arrays to GCPs, and deleting the former

        When the geolocation arrays are much smaller than the raster bands,
        warping quality is very bad. This function is a temporary solution
        until (eventually) the problem with geolocation interpolation
        is solved:
        http://trac.osgeo.org/gdal/ticket/4907

        Parameters
        -----------
        stepX : int, optional (default 1)
        stepY : int, optional (default 1)
            If density of GCPs is too high, warping speed increases
            dramatically when using -tps (switch to gdalwarp).
            stepX and stepY can be adjusted to reduce density of GCPs
            (always keeping the ones around boundaries)

        Modifies
        ---------
        self.GCPs are added
        self.geolocationArray is removed

        '''
        geolocArray = self.dataset.GetMetadata('GEOLOCATION')
        x = self.geolocationArray.xVRT.dataset.GetRasterBand(2).ReadAsArray()
        y = self.geolocationArray.xVRT.dataset.GetRasterBand(1).ReadAsArray()
        numy, numx = x.shape
        PIXEL_OFFSET = int(geolocArray['PIXEL_OFFSET'])
        PIXEL_STEP = int(geolocArray['PIXEL_STEP'])
        LINE_OFFSET = int(geolocArray['LINE_OFFSET'])
        LINE_STEP = int(geolocArray['LINE_STEP'])
        pixels = np.linspace(PIXEL_OFFSET, PIXEL_OFFSET + (numx - 1) *
                             PIXEL_STEP, numx)
        lines = np.linspace(LINE_OFFSET, LINE_OFFSET + (numy - 1) *
                            LINE_STEP, numy)
        # Make GCPs
        GCPs = []
        # Subsample (if requested), but use linspace to
        # make sure endpoints are ntained
        for p in np.around(np.linspace(0, len(pixels) - 1, numx / stepX)):
            for l in np.around(np.linspace(0, len(lines) - 1, numy / stepY)):
                g = gdal.GCP(float(x[l, p]), float(y[l, p]), 0,
                             pixels[p], lines[l])
                GCPs.append(g)
        # Insert GCPs
        self.dataset.SetGCPs(GCPs, geolocArray['SRS'])
        # Delete geolocation array
        self.add_geolocationArray()

    def copyproj(self, fileName):
        ''' Copy geoloctation data from given VRT to a figure file

        Useful for adding geolocation information to figure
        files produced e.g. by Figure class, which contain no geolocation.
        Analogue to utility gdalcopyproj.py.

        Parameters
        -----------
        fileName : string
            Name of file to which the geolocation data shall be written

        '''
        figDataset = gdal.Open(fileName, gdal.GA_Update)
        figDataset.SetGeoTransform(self.dataset.GetGeoTransform())
        figDataset.SetProjection(self.dataset.GetProjection())
        gcps = self.dataset.GetGCPs()
        if len(gcps) != 0:
            figDataset.SetGCPs(gcps, self.dataset.GetGCPProjection())
        figDataset = None  # Close and write output file

    def delete_band(self, bandNum):
        ''' Delete a band from the given VRT

        Parameters
        ----------
        bandNum : int
            band number

        '''
        node0 = Node.create(self.read_xml())
        node0.delNode('VRTRasterBand', options={'band': bandNum})
        self.write_xml(str(node0.rawxml()))

    def delete_bands(self, bandNums):
        ''' Delete bands

        Parameters
        ----------
        bandNums : list
            elements are int

        '''
        bandNums.sort()
        bandNums.reverse()
        for iBand in bandNums:
            self.delete_band(iBand)

    def set_subsetMask(self, maskDs, xOff, yOff, dstXSize, dstYSize):
        ''' Add maskband and modify xml to proper size

        Parameters
        ----------
        maskDs : dataset
            gdal dataset (mask)
        xOff, yOff : int
            offset of the subset based on the underlying dataset
        dstXSize, dstYSize : int
            size of the subset data

        '''
        # create empty maskband
        self.dataset.CreateMaskBand(gdal.GMF_PER_DATASET)
        self.dataset = self.vrtDriver.CreateCopy(self.fileName, self.dataset)

        # get source bandsize
        srcXSize = self.dataset.RasterXSize
        srcYSize = self.dataset.RasterYSize

        # read xml and create the node
        XML = self.read_xml()
        node0 = Node.create(XML)

        # replace the rastersize to the masked raster size
        node0.replaceAttribute('rasterXSize', str(dstXSize))
        node0.replaceAttribute('rasterYSize', str(dstYSize))

        # replace source band data to masked band data
        for iNode in node0.nodeList('VRTRasterBand'):
            node1 = iNode.node('ComplexSource').node('SrcRect')
            node1.replaceAttribute('xOff', str(xOff))
            node1.replaceAttribute('yOff', str(yOff))
            node1.replaceAttribute('xSize', str(dstXSize))
            node1.replaceAttribute('ySize', str(dstYSize))
            node1 = iNode.node('ComplexSource').node('DstRect')
            node1.replaceAttribute('xSize', str(dstXSize))
            node1.replaceAttribute('ySize', str(dstYSize))

        # create contents for mask band
        contents = self.ComplexSource.\
            substitute(SourceType='SimpleSource',
                       Dataset=maskDs.GetDescription(),
                       SourceBand='mask,1',
                       NODATA='',
                       ScaleOffset='',
                       ScaleRatio='',
                       LUT='',
                       srcXSize=srcXSize,
                       srcYSize=srcYSize,
                       dstXSize=dstXSize,
                       dstYSize=dstYSize)

        # add mask band contents to xml
        contents = node0.node('MaskBand').node('VRTRasterBand').insert(contents)
        node0.node('MaskBand').delNode('VRTRasterBand')
        contents = node0.insert(contents, 'MaskBand')

        # write contents
<<<<<<< HEAD
        self.write_xml(contents)

    def get_shifted_vrt(self, shiftDegree):
        ''' Roll data in bands westwards or eastwards
        
        Create shiftVRT which references self. Modify georeference
        of shiftVRT to account for the roll. Add as many bands as in self
        but for each band create two complex sources: for western
        and eastern parts. Keep self in shiftVRT.vrt
        
        Parameters
        ----------
        shiftDegree : float
            rolling angle, how far east/west to roll

        Returns
        -------
        shiftVRT : VRT object with rolled bands
        
        '''
        # Copy self into self.vrt
        shiftVRT = VRT(gdalDataset=self.dataset)
        shiftVRT.vrt = self.copy()

        if shiftDegree < 0:
            shiftDegree += 360.0

        geoTransform = shiftVRT.vrt.dataset.GetGeoTransform()
        shiftPixel = int(shiftDegree / float(geoTransform[1]))
        geoTransform = list(geoTransform)
        geoTransform[0] = round(geoTransform[0] + shiftDegree, 3)
        newEastBorder = geoTransform[0] + geoTransform[1] * shiftVRT.dataset.RasterXSize
        if  newEastBorder > 360.0:
            geoTransform[0] -= 360.0
        shiftVRT.dataset.SetGeoTransform(tuple(geoTransform))
        
        # Add bands to self
        for iBand in range(shiftVRT.vrt.dataset.RasterCount):
            src = {'SourceFilename': shiftVRT.vrt.fileName, 'SourceBand': iBand + 1}
            dst = shiftVRT.vrt.dataset.GetRasterBand(iBand+1).GetMetadata()
            shiftVRT._create_band(src, dst)
        
        # read xml and create the node
        XML = shiftVRT.read_xml()
        node0 = Node.create(XML)

        # divide into two bands and switch the bands
        for i in range(len(node0.nodeList('VRTRasterBand'))):
            # create i-th 'VRTRasterBand' node
            node1 = node0.node('VRTRasterBand', i)
            # modify the 1st band
            shiftStr = str(shiftPixel)
            sizeStr = str(shiftVRT.vrt.dataset.RasterXSize - shiftPixel)
            node1.node('ComplexSource').node('DstRect').replaceAttribute('xOff', shiftStr)
            node1.node('ComplexSource').node('DstRect').replaceAttribute('xSize', sizeStr)
            node1.node('ComplexSource').node('SrcRect').replaceAttribute('xSize', sizeStr)
            
            # add the 2nd band
            xmlSource = node1.xml()
            dom = xdm.parseString(xmlSource)
            cloneNode = Node.create(dom).node('ComplexSource')
            cloneNode.node('SrcRect').replaceAttribute('xOff', sizeStr)
            cloneNode.node('DstRect').replaceAttribute('xOff', str(0))
            cloneNode.node('SrcRect').replaceAttribute('xSize', shiftStr)
            cloneNode.node('DstRect').replaceAttribute('xSize', shiftStr)

            contents = node0.insert(cloneNode.xml(), 'VRTRasterBand', i)
            # overwrite the modified contents and create a new node
            dom = xdm.parseString(contents)
            node0 = Node.create(dom)

        # write down XML contents
        shiftVRT.write_xml(str(node0.rawxml()))

        return shiftVRT
=======
        self.write_xml(contents)
>>>>>>> 0ed45bb5
<|MERGE_RESOLUTION|>--- conflicted
+++ resolved
@@ -845,22 +845,12 @@
                         - float(self.dataset.RasterYSize) / float(ySize))
 
         # update size and GeoTranform in XML of the warped VRT object
-<<<<<<< HEAD
         warpedVRT = self.get_warped_vrt(xSize=xSize, ySize=ySize,
                                            geoTransform=geoTransform,
                                            use_geolocationArray=use_geolocationArray,
                                            use_gcps=use_gcps,
                                            use_geotransform=use_geotransform,
                                            eResampleAlg=eResampleAlg)
-=======
-        warpedVRT = self.\
-            create_warped_vrt(xSize=xSize, ySize=ySize,
-                              geoTransform=geoTransform,
-                              use_geolocationArray=use_geolocationArray,
-                              use_gcps=use_gcps,
-                              use_geotransform=use_geotransform,
-                              eResampleAlg=eResampleAlg)
->>>>>>> 0ed45bb5
 
         # set metadata
         warpedVRT.dataset.SetMetadata(self.dataset.GetMetadata_Dict())
@@ -1423,7 +1413,6 @@
         contents = node0.insert(contents, 'MaskBand')
 
         # write contents
-<<<<<<< HEAD
         self.write_xml(contents)
 
     def get_shifted_vrt(self, shiftDegree):
@@ -1498,7 +1487,4 @@
         # write down XML contents
         shiftVRT.write_xml(str(node0.rawxml()))
 
-        return shiftVRT
-=======
-        self.write_xml(contents)
->>>>>>> 0ed45bb5
+        return shiftVRT